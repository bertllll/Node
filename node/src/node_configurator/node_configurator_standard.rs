// Copyright (c) 2017-2019, Substratum LLC (https://substratum.net) and/or its affiliates. All rights reserved.

use crate::blockchain::blockchain_interface::DEFAULT_GAS_PRICE;
use crate::bootstrapper::BootstrapperConfig;
use crate::node_configurator;
use crate::node_configurator::{
    app_head, chain_arg, common_validators, config_file_arg, data_directory_arg,
    earning_wallet_arg, initialize_database, real_user_arg, wallet_password_arg, NodeConfigurator,
};
use crate::sub_lib::crash_point::CrashPoint;
use crate::sub_lib::main_tools::StdStreams;
use crate::sub_lib::ui_gateway::DEFAULT_UI_PORT;
use clap::{App, Arg};
use indoc::indoc;
use lazy_static::lazy_static;

pub const LOWEST_USABLE_INSECURE_PORT: u16 = 1025;
pub const HIGHEST_USABLE_PORT: u16 = 65535;

pub struct NodeConfiguratorStandardPrivileged {}

impl NodeConfigurator<BootstrapperConfig> for NodeConfiguratorStandardPrivileged {
    fn configure(&self, args: &Vec<String>, streams: &mut StdStreams) -> BootstrapperConfig {
        let app = app();
        let multi_config = standard::make_service_mode_multi_config(&app, args);
        let mut bootstrapper_config = BootstrapperConfig::new();
        standard::establish_port_configurations(&mut bootstrapper_config);
        standard::privileged_parse_args(&multi_config, &mut bootstrapper_config, streams);
        bootstrapper_config
    }
}

pub struct NodeConfiguratorStandardUnprivileged {
    privileged_config: BootstrapperConfig,
}

impl NodeConfigurator<BootstrapperConfig> for NodeConfiguratorStandardUnprivileged {
    fn configure(&self, args: &Vec<String>, streams: &mut StdStreams<'_>) -> BootstrapperConfig {
        let app = app();
        let persistent_config = initialize_database(
            &self.privileged_config.data_directory,
            self.privileged_config.blockchain_bridge_config.chain_id,
        );
        let mut unprivileged_config = BootstrapperConfig::new();
        let multi_config = standard::make_service_mode_multi_config(&app, args);
        standard::unprivileged_parse_args(
            &multi_config,
            &mut unprivileged_config,
            streams,
            persistent_config.as_ref(),
        );
        standard::configure_database(&unprivileged_config, persistent_config.as_ref());
        unprivileged_config
    }
}

impl NodeConfiguratorStandardUnprivileged {
    pub fn new(privileged_config: &BootstrapperConfig) -> Self {
        Self {
            privileged_config: privileged_config.clone(),
        }
    }
}

lazy_static! {
    static ref DEFAULT_UI_PORT_VALUE: String = DEFAULT_UI_PORT.to_string();
    static ref DEFAULT_CRASH_POINT_VALUE: String = format!("{}", CrashPoint::None);
    static ref UI_PORT_HELP: String = format!(
        "The port at which user interfaces will connect to the Node. Best to accept the default unless \
        you know what you're doing. Must be between {} and {}.",
        LOWEST_USABLE_INSECURE_PORT, HIGHEST_USABLE_PORT
    );
    static ref CLANDESTINE_PORT_HELP: String = format!(
        "The port this Node will advertise to other Nodes at which clandestine traffic will be \
         received. If you don't specify a clandestine port, the Node will choose an unused \
         one at random on first startup, then use that one for every subsequent run unless \
         you change it by specifying a different clandestine port here. --clandestine-port is \
         meaningless except in --neighborhood-mode standard. \
         Must be between {} and {} [default: last used port]",
        LOWEST_USABLE_INSECURE_PORT, HIGHEST_USABLE_PORT
    );
    static ref GAS_PRICE_HELP: String = format!(
       "The Gas Price is the amount of Gwei you will pay per unit of gas used in a transaction. \
       If left unspecified, MASQ Node will use the previously stored value (Default {}). Valid range is 1-99 Gwei.",
       DEFAULT_GAS_PRICE);
}

const BLOCKCHAIN_SERVICE_HELP: &str =
    "The Ethereum client you wish to use to provide Blockchain \
     exit services from your MASQ Node (e.g. http://localhost:8545, \
     https://ropsten.infura.io/v3/YOUR-PROJECT-ID, https://mainnet.infura.io/v3/YOUR-PROJECT-ID).";
const CHAIN_HELP: &str =
    "The blockchain network Node will configure itself to use. You must ensure the \
    Ethereum client specified by --blockchain-service-url communicates with the same blockchain network.";
const DNS_SERVERS_HELP: &str =
    "IP addresses of DNS Servers for host name look-up while providing exit \
     services for other MASQ Nodes (e.g. 1.0.0.1,1.1.1.1,8.8.8.8,9.9.9.9, etc.)";
const EARNING_WALLET_HELP: &str =
    "An Ethereum wallet address. Addresses must begin with 0x followed by 40 hexadecimal digits \
     (case-insensitive). If you already have a derivation-path earning wallet, don't supply this. \
     If you have supplied an earning wallet address before, either don't supply it again or be \
     careful to supply exactly the same one you supplied before.";
const IP_ADDRESS_HELP: &str = "The public IP address of your MASQ Node: that is, the IPv4 \
     address at which other Nodes can contact yours. If you're running your Node behind \
     a router, this will be the IP address of the router. If this IP address starts with 192.168 or 10.0, \
     it's a local address rather than a public address, and other Nodes won't be able to see yours. \
     --ip is meaningless except in --neighborhood-mode standard.";
const LOG_LEVEL_HELP: &str =
    "The minimum severity of the logs that should appear in the Node's logfile. You should probably not specify \
     a level lower than the default unless you're doing testing or forensics: a Node at the 'trace' log level \
     generates a lot of log traffic. This will both consume your disk space and degrade your Node's performance. \
     You should probably not specify a level higher than the default unless you have security concerns about \
     persistent logs being kept on your computer: if your Node crashes, it's good to know why.";
const NEIGHBORS_HELP: &str = "One or more Node descriptors for running Nodes in the MASQ \
     Network to which you'd like your Node to connect on startup. A Node descriptor looks like \
     this:\n\ngBviQbjOS3e5ReFQCvIhUM3i02d1zPleo1iXg/EN6zQ:86.75.30.9:5542 (initial ':' for testnet) and\n\
     gBviQbjOS3e5ReFQCvIhUM3i02d1zPleo1iXg/EN6zQ@86.75.30.9:5542 (initial '@' for mainnet)\n\n\
     If you have more than one, separate them with commas (but no spaces). There is no default value; \
<<<<<<< HEAD
     if you don't specify a neighbor, your Node will start without being connected to any MASQ \
     Network, although other Nodes will be able to connect to yours if they know your Node's descriptor.";
=======
     if you don't specify a neighbor, your Node will start without being connected to any Substratum \
     Network, although other Nodes will be able to connect to yours if they know your Node's descriptor. \
     --neighbors is meaningless in --neighborhood-mode zero-hop.";
const NEIGHBORHOOD_MODE_HELP: &str = "This configures the way the Node relates to other Nodes.\n\n\
     zero-hop means that your Node will operate as its own Substratum Network and will not communicate with any \
     other Nodes. --ip, --neighbors, and --clandestine-port are incompatible with --neighborhood_mode \
     zero-hop.\n\n\
     originate-only means that your Node will not accept connections from any other Node; it \
     will only originate connections to other Nodes. This will reduce your Node's opportunity to route \
     data (it will only ever have two neighbors, so the number of routes it can participate in is limited), \
     it will reduce redundancy in the Substratum Network, and it will prevent your Node from acting as \
     a connection point for other Nodes to get on the Network; but it will enable your Node to operate in \
     an environment where your network hookup is preventing you from accepting connections, and it means \
     that you don't have to forward any incoming ports through your router. --ip and --clandestine_port \
     are incompatible with --neighborhood_mode originate-only.\n\n\
     consume-only means that your Node will not accept connections from or route data for any other Node; \
     it will only consume services from the Substratum Network. This mode is appropriate for devices that \
     cannot maintain a constant IP address or stay constantly on the Network. --ip and --clandestine_port \
     are incompatible with --neighborhood_mode consume-only.\n\n\
     standard means that your Node will operate fully unconstrained, both originating and accepting \
     connections, both consuming and providing services, and when you operate behind a router, it \
     requires that you forward your clandestine port through that router to your Node's machine.";
>>>>>>> 8d9c61c9
const WALLET_PASSWORD_HELP: &str =
    "A password or phrase to decrypt your consuming wallet or a keystore file. Can be changed \
     later and still produce the same addresses.";

const HELP_TEXT: &str = indoc!(
    r"ADDITIONAL HELP:
    If you want to generate wallets to earn money into and spend money from, try:

        MASQNode --help --generate-wallet

    If you already have a set of wallets you want Node to use, try:

        MASQNode --help --recover-wallet

    MASQ Node listens for connections from other Nodes using the computer's
    network interface. Configuring the internet router for port forwarding is a necessary
    step for Node users to permit network communication between Nodes.

    Once started, Node prints the node descriptor to the console. The descriptor
    indicates the required port needing to be forwarded by the network router. The port is
    the last number in the descriptor, as shown below:

    95VjByq5tEUUpDcczA//zXWGE6+7YFEvzN4CDVoPbWw:86.75.30.9:1234 for testnet
                                               ^           ^^^^
    95VjByq5tEUUpDcczA//zXWGE6+7YFEvzN4CDVoPbWw@86.75.30.9:1234 for mainnet
                                               ^           ^^^^
    Note: testnet uses ':' to separate the encoded key from the IP address.
          mainnet uses '@' to separate the encoded key from the IP address.
    Steps To Forwarding Ports In The Router
        1. Log in to the router.
        2. Navigate to the router's port forwarding section, also frequently called virtual server.
        3. Create the port forwarding entries in the router."
);

fn app() -> App<'static, 'static> {
    app_head()
        .after_help(HELP_TEXT)
        .arg(
            Arg::with_name("blockchain-service-url")
                .long("blockchain-service-url")
                .empty_values(false)
                .value_name("URL")
                .takes_value(true)
                .help(BLOCKCHAIN_SERVICE_HELP),
        )
        .arg(
            Arg::with_name("clandestine-port")
                .long("clandestine-port")
                .value_name("CLANDESTINE-PORT")
                .empty_values(false)
                .validator(validators::validate_clandestine_port)
                .help(&CLANDESTINE_PORT_HELP),
        )
        .arg(config_file_arg())
        .arg(
            Arg::with_name("consuming-private-key")
                .long("consuming-private-key")
                .value_name("PRIVATE-KEY")
                .takes_value(true)
                .validator(validators::validate_private_key)
                .help(node_configurator::CONSUMING_PRIVATE_KEY_HELP),
        )
        .arg(
            Arg::with_name("crash-point")
                .long("crash-point")
                .value_name("CRASH-POINT")
                .takes_value(true)
                .default_value(&DEFAULT_CRASH_POINT_VALUE)
                .possible_values(&CrashPoint::variants())
                .case_insensitive(true)
                .hidden(true),
        )
        .arg(data_directory_arg())
        .arg(
            Arg::with_name("dns-servers")
                .long("dns-servers")
                .value_name("DNS-SERVERS")
                .takes_value(true)
                .use_delimiter(true)
                .validator(validators::validate_ip_address)
                .help(DNS_SERVERS_HELP),
        )
        .arg(earning_wallet_arg(
            EARNING_WALLET_HELP,
            common_validators::validate_ethereum_address,
        ))
        .arg(chain_arg())
        .arg(
            Arg::with_name("fake-public-key")
                .long("fake-public-key")
                .value_name("FAKE-PUBLIC-KEY")
                .takes_value(true)
                .hidden(true),
        )
        .arg(
            Arg::with_name("gas-price")
                .long("gas-price")
                .value_name("GAS-PRICE")
                .min_values(1)
                .max_values(1)
                .takes_value(true)
                .validator(validators::validate_gas_price)
                .help(&GAS_PRICE_HELP),
        )
        .arg(
            Arg::with_name("ip")
                .long("ip")
                .value_name("IP")
                .takes_value(true)
                .validator(validators::validate_ip_address)
                .help(IP_ADDRESS_HELP),
        )
        .arg(
            Arg::with_name("log-level")
                .long("log-level")
                .value_name("FILTER")
                .takes_value(true)
                .possible_values(&["off", "error", "warn", "info", "debug", "trace"])
                .default_value("warn")
                .case_insensitive(true)
                .help(LOG_LEVEL_HELP),
        )
        .arg(
            Arg::with_name("neighborhood-mode")
                .long("neighborhood-mode")
                .value_name("NEIGHBORHOOD-MODE")
                .takes_value(true)
                .possible_values(&["zero-hop", "originate-only", "consume-only", "standard"])
                .default_value("standard")
                .case_insensitive(true)
                .help(NEIGHBORHOOD_MODE_HELP),
        )
        .arg(
            Arg::with_name("neighbors")
                .long("neighbors")
                .value_name("NODE-DESCRIPTORS")
                .takes_value(true)
                .use_delimiter(true)
                .help(NEIGHBORS_HELP),
        )
        .arg(real_user_arg())
        .arg(
            Arg::with_name("ui-port")
                .long("ui-port")
                .value_name("UI-PORT")
                .takes_value(true)
                .default_value(&DEFAULT_UI_PORT_VALUE)
                .validator(validators::validate_ui_port)
                .help(&UI_PORT_HELP),
        )
        .arg(wallet_password_arg(WALLET_PASSWORD_HELP))
}

mod standard {
    use super::*;
    use std::net::IpAddr;
    use std::net::SocketAddr;

    use clap::{value_t, values_t};
    use log::LevelFilter;

    use crate::blockchain::bip32::Bip32ECKeyPair;
    use crate::blockchain::bip39::{Bip39, Bip39Error};
    use crate::blockchain::blockchain_interface::chain_id_from_name;
    use crate::bootstrapper::PortConfiguration;
    use crate::http_request_start_finder::HttpRequestDiscriminatorFactory;
    use crate::multi_config::{CommandLineVcl, ConfigFileVcl, EnvironmentVcl, MultiConfig};
    use crate::node_configurator::{
        determine_config_file_path, real_user_data_directory_and_chain_id,
        request_wallet_decryption_password,
    };
    use crate::persistent_configuration::{PersistentConfiguration, HTTP_PORT, TLS_PORT};
    use crate::sub_lib::accountant::DEFAULT_EARNING_WALLET;
    use crate::sub_lib::cryptde::{PlainData, PublicKey};
    use crate::sub_lib::cryptde_null::CryptDENull;
    use crate::sub_lib::neighborhood::{NeighborhoodConfig, NeighborhoodMode, DEFAULT_RATE_PACK};
    use crate::sub_lib::node_addr::NodeAddr;
    use crate::sub_lib::wallet::Wallet;
    use crate::tls_discriminator_factory::TlsDiscriminatorFactory;
    use rustc_hex::{FromHex, ToHex};
    use std::convert::TryInto;
    use std::str::FromStr;

    pub fn make_service_mode_multi_config<'a>(app: &'a App, args: &Vec<String>) -> MultiConfig<'a> {
        let (config_file_path, user_specified) = determine_config_file_path(app, args);
        MultiConfig::new(
            &app,
            vec![
                Box::new(CommandLineVcl::new(args.clone())),
                Box::new(EnvironmentVcl::new(&app)),
                Box::new(ConfigFileVcl::new(&config_file_path, user_specified)),
            ],
        )
    }

    pub fn establish_port_configurations(config: &mut BootstrapperConfig) {
        config.port_configurations.insert(
            HTTP_PORT,
            PortConfiguration::new(
                vec![Box::new(HttpRequestDiscriminatorFactory::new())],
                false,
            ),
        );
        config.port_configurations.insert(
            TLS_PORT,
            PortConfiguration::new(
                vec![
                    Box::new(TlsDiscriminatorFactory::new()),
                    Box::new(HttpRequestDiscriminatorFactory::new()),
                ],
                false,
            ),
        );
    }

    pub fn privileged_parse_args(
        multi_config: &MultiConfig,
        config: &mut BootstrapperConfig,
        _streams: &mut StdStreams<'_>,
    ) {
        if let Some(chain_name) = value_m!(multi_config, "chain", String) {
            config.blockchain_bridge_config.chain_id = chain_id_from_name(chain_name.as_str());
        }

        config.blockchain_bridge_config.blockchain_service_url =
            value_m!(multi_config, "blockchain-service-url", String);

        let (real_user, data_directory, chain_id) =
            real_user_data_directory_and_chain_id(multi_config);
        config.real_user = real_user;
        config.data_directory = data_directory;
        config.blockchain_bridge_config.chain_id = chain_id;

        config.dns_servers = values_m!(multi_config, "dns-servers", IpAddr)
            .into_iter()
            .map(|ip| SocketAddr::from((ip, 53)))
            .collect();

        config.log_level =
            value_m!(multi_config, "log-level", LevelFilter).expect("Internal Error");

        config.neighborhood_config = make_neighborhood_config(multi_config);

        config.ui_gateway_config.ui_port =
            value_m!(multi_config, "ui-port", u16).expect("Internal Error");

        config.crash_point =
            value_m!(multi_config, "crash-point", CrashPoint).expect("Internal Error");

        match value_m!(multi_config, "fake-public-key", String) {
            None => (),
            Some(public_key_str) => {
                let public_key = match base64::decode(&public_key_str) {
                    Ok(key) => PublicKey::new(&key),
                    Err(_) => panic!("Invalid fake public key: {}", public_key_str),
                };
                let cryptde_null =
                    CryptDENull::from(&public_key, config.blockchain_bridge_config.chain_id);
                config.cryptde_null_opt = Some(cryptde_null);
            }
        }
    }

    pub fn unprivileged_parse_args(
        multi_config: &MultiConfig,
        unprivileged_config: &mut BootstrapperConfig,
        streams: &mut StdStreams<'_>,
        persistent_config: &dyn PersistentConfiguration,
    ) {
        unprivileged_config.clandestine_port_opt = value_m!(multi_config, "clandestine-port", u16);
        unprivileged_config.blockchain_bridge_config.gas_price =
            value_m!(multi_config, "gas-price", u64);
        get_wallets(
            streams,
            multi_config,
            persistent_config,
            unprivileged_config,
        );
    }

    pub fn configure_database(
        config: &BootstrapperConfig,
        persistent_config: &dyn PersistentConfiguration,
    ) {
        if let Some(port) = config.clandestine_port_opt {
            persistent_config.set_clandestine_port(port)
        }
        if persistent_config.earning_wallet_address().is_none() {
            persistent_config.set_earning_wallet_address(&config.earning_wallet.to_string());
        }
        if let Some(gas_price) = config.blockchain_bridge_config.gas_price {
            persistent_config.set_gas_price(gas_price)
        }
        match &config.consuming_wallet {
            Some(consuming_wallet)
                if persistent_config
                    .consuming_wallet_derivation_path()
                    .is_none()
                    && persistent_config.consuming_wallet_public_key().is_none() =>
            {
                let keypair: Bip32ECKeyPair = match consuming_wallet.clone().try_into() {
                    Err(_) => {
                        panic!("Internal error: consuming wallet must be derived from keypair")
                    }
                    Ok(keypair) => keypair,
                };
                let public_key = PlainData::new(keypair.secret().public().bytes());
                persistent_config.set_consuming_wallet_public_key(&public_key)
            }
            _ => (),
        }
    }

    pub fn get_wallets(
        streams: &mut StdStreams,
        multi_config: &MultiConfig,
        persistent_config: &dyn PersistentConfiguration,
        config: &mut BootstrapperConfig,
    ) {
        let earning_wallet_opt =
            standard::get_earning_wallet_from_address(multi_config, persistent_config);
        let mut consuming_wallet_opt =
            standard::get_consuming_wallet_from_private_key(multi_config, persistent_config);
        let encrypted_mnemonic_seed = persistent_config.encrypted_mnemonic_seed();
        if earning_wallet_opt.is_some()
            && consuming_wallet_opt.is_some()
            && encrypted_mnemonic_seed.is_some()
        {
            panic!("Cannot use --consuming-private-key and earning wallet address when database contains mnemonic seed")
        }

        if earning_wallet_opt.is_none() || consuming_wallet_opt.is_none() {
            if let Some((_, wallet_password)) =
                standard::get_mnemonic_seed_and_password(multi_config, streams, persistent_config)
            {
                if consuming_wallet_opt.is_none() {
                    consuming_wallet_opt = standard::get_consuming_wallet_opt_from_derivation_path(
                        persistent_config,
                        &wallet_password,
                    );
                } else if persistent_config
                    .consuming_wallet_derivation_path()
                    .is_some()
                {
                    panic!("Cannot use --consuming-private-key when database contains mnemonic seed and consuming wallet derivation path")
                }
            }
        }
        config.consuming_wallet = consuming_wallet_opt;
        config.earning_wallet = match earning_wallet_opt {
            Some(earning_wallet) => earning_wallet,
            None => DEFAULT_EARNING_WALLET.clone(),
        };
    }

    pub fn make_neighborhood_config(multi_config: &MultiConfig) -> NeighborhoodConfig {
        let neighbor_configs = values_m!(multi_config, "neighbors", String);
        match value_m! (multi_config, "neighborhood-mode", String) {
            Some (ref s) if s == "standard" => NeighborhoodConfig {
                mode: NeighborhoodMode::Standard (
                NodeAddr::new (&value_m! (multi_config, "ip", IpAddr).expect ("Node cannot run as --neighborhood_mode standard without --ip specified"), &vec![]),
                neighbor_configs,
                DEFAULT_RATE_PACK,
            )},
            Some (ref s) if s == "originate-only" => {
                if neighbor_configs.is_empty () {
                    panic! ("Node cannot run as --neighborhood_mode originate-only without --neighbors specified")
                }
                NeighborhoodConfig {
                    mode: NeighborhoodMode::OriginateOnly (
                    neighbor_configs,
                    DEFAULT_RATE_PACK,
                )}
            },
            Some (ref s) if s == "consume-only" => {
                if neighbor_configs.is_empty () {
                    panic! ("Node cannot run as --neighborhood_mode consume-only without --neighbors specified")
                }
                NeighborhoodConfig {
                    mode: NeighborhoodMode::ConsumeOnly (
                    neighbor_configs,
                )}
            },
            Some (ref s) if s == "zero-hop" => {
                if !neighbor_configs.is_empty () {
                    panic!("Node cannot run as --neighborhood_mode zero-hop if --neighbors is specified")
                }
                if value_m! (multi_config, "ip", IpAddr).is_some () {
                    panic! ("Node cannot run as --neighborhood_mode zero-hop if --ip is specified")
                }
                NeighborhoodConfig { mode: NeighborhoodMode::ZeroHop}
            },
            // These two cases are untestable
            Some (ref s) => panic! ("--neighborhood_mode {} has not been properly provided for in the code", s),
            None => panic! ("--neighborhood_mode is not properly defaulted in clap"),
        }
    }

    fn get_earning_wallet_from_address(
        multi_config: &MultiConfig,
        persistent_config: &dyn PersistentConfiguration,
    ) -> Option<Wallet> {
        let earning_wallet_from_command_line_opt = value_m!(multi_config, "earning-wallet", String);
        let earning_wallet_from_database_opt = persistent_config.earning_wallet_from_address();
        match (
            earning_wallet_from_command_line_opt,
            earning_wallet_from_database_opt,
        ) {
            (None, None) => None,
            (Some(address), None) => Some(
                Wallet::from_str(&address)
                    .expect("--earning-wallet not properly constrained by clap"),
            ),
            (None, Some(wallet)) => Some(wallet),
            (Some(address), Some(wallet)) => {
                if wallet.to_string().to_lowercase() == address.to_lowercase() {
                    Some(wallet)
                } else {
                    panic!("Cannot use --earning-wallet to specify an address ({}) different from that previously set ({})", address, wallet)
                }
            }
        }
    }

    fn get_consuming_wallet_opt_from_derivation_path(
        persistent_config: &dyn PersistentConfiguration,
        wallet_password: &str,
    ) -> Option<Wallet> {
        match persistent_config.consuming_wallet_derivation_path() {
            None => None,
            Some(derivation_path) => match persistent_config.mnemonic_seed(wallet_password) {
                Err(Bip39Error::NotPresent) => None,
                Ok(mnemonic_seed) => {
                    let keypair =
                        Bip32ECKeyPair::from_raw(mnemonic_seed.as_ref(), &derivation_path)
                            .unwrap_or_else(|_| {
                                panic!(
                            "Error making keypair from mnemonic seed and derivation path {}",
                            derivation_path
                        )
                            });
                    Some(Wallet::from(keypair))
                }
                Err(e) => panic!("Error retrieving mnemonic seed from database: {:?}", e),
            },
        }
    }

    fn get_consuming_wallet_from_private_key(
        multi_config: &MultiConfig,
        persistent_config: &dyn PersistentConfiguration,
    ) -> Option<Wallet> {
        match value_m!(multi_config, "consuming-private-key", String) {
            Some(consuming_private_key_string) => {
                match consuming_private_key_string.from_hex::<Vec<u8>>() {
                    Ok(raw_secret) => match Bip32ECKeyPair::from_raw_secret(&raw_secret[..]) {
                        Ok(keypair) => {
                            match persistent_config.consuming_wallet_public_key() {
                                None => (),
                                Some(established_public_key_hex) => {
                                    let proposed_public_key_hex =
                                        keypair.secret().public().bytes().to_hex::<String>();
                                    if proposed_public_key_hex != established_public_key_hex {
                                        panic!("The specified --consuming-private-key does not denote the same consuming wallet you have used in the past.")
                                    }
                                }
                            }
                            Some(Wallet::from(keypair))
                        }
                        Err(e) => panic!("Cannot create consuming wallet from private key {}", e),
                    },
                    Err(e) => panic!("Unable to parse private key {}", e),
                }
            }
            None => None,
        }
    }

    fn get_mnemonic_seed_and_password(
        multi_config: &MultiConfig,
        streams: &mut StdStreams,
        persistent_config: &dyn PersistentConfiguration,
    ) -> Option<(PlainData, String)> {
        match persistent_config.encrypted_mnemonic_seed() {
            None => None,
            Some(encrypted_mnemonic_seed) => {
                let wallet_password =
                    match value_user_specified_m!(multi_config, "wallet-password", String) {
                        (Some(wp), _) => wp,
                        (None, false) => return None,
                        (None, true) => request_wallet_decryption_password(
                            streams,
                            Some("Decrypt wallet from database"),
                            "Enter password: ",
                            &encrypted_mnemonic_seed,
                        )
                        .expect("Decryption password is required"),
                    };
                match Bip39::decrypt_bytes(&encrypted_mnemonic_seed, &wallet_password) {
                    Ok(plain_data) => Some((plain_data, wallet_password)),
                    Err(e) => panic!("Could not verify password: {:?}", e),
                }
            }
        }
    }
}

mod validators {
    use super::*;
    use regex::Regex;
    use std::net::IpAddr;
    use std::str::FromStr;

    pub fn validate_ip_address(address: String) -> Result<(), String> {
        match IpAddr::from_str(&address) {
            Ok(_) => Ok(()),
            Err(_) => Err(address),
        }
    }

    pub fn validate_ui_port(port: String) -> Result<(), String> {
        match str::parse::<u16>(&port) {
            Ok(port_number) if port_number < LOWEST_USABLE_INSECURE_PORT => Err(port),
            Ok(_) => Ok(()),
            Err(_) => Err(port),
        }
    }

    pub fn validate_clandestine_port(clandestine_port: String) -> Result<(), String> {
        match clandestine_port.parse::<u16>() {
            Ok(clandestine_port) if clandestine_port >= LOWEST_USABLE_INSECURE_PORT => Ok(()),
            _ => Err(clandestine_port),
        }
    }

    pub fn validate_private_key(key: String) -> Result<(), String> {
        if Regex::new("^[0-9a-fA-F]{64}$")
            .expect("Failed to compile regular expression")
            .is_match(&key)
        {
            Ok(())
        } else {
            Err(key)
        }
    }

    pub fn validate_gas_price(gas_price: String) -> Result<(), String> {
        match gas_price.parse::<u8>() {
            Ok(gp) if gp > 0 && gp < 100 => Ok(()),
            _ => Err(gas_price),
        }
    }
}

#[cfg(test)]
mod tests {
    use super::*;
    use crate::blockchain::bip32::Bip32ECKeyPair;
    use crate::blockchain::bip39::{Bip39, Bip39Error};
    use crate::blockchain::blockchain_interface::{
        chain_id_from_name, contract_address, DEFAULT_CHAIN_NAME,
    };
    use crate::bootstrapper::RealUser;
    use crate::config_dao::{ConfigDao, ConfigDaoReal};
    use crate::database::db_initializer;
    use crate::database::db_initializer::{DbInitializer, DbInitializerReal};
    use crate::multi_config::tests::FauxEnvironmentVcl;
    use crate::multi_config::{
        CommandLineVcl, ConfigFileVcl, MultiConfig, NameValueVclArg, VclArg, VirtualCommandLine,
    };
    use crate::persistent_configuration::PersistentConfigurationReal;
    use crate::sub_lib::accountant::DEFAULT_EARNING_WALLET;
    use crate::sub_lib::crash_point::CrashPoint;
    use crate::sub_lib::cryptde::{CryptDE, PlainData, PublicKey};
    use crate::sub_lib::cryptde_null::CryptDENull;
    use crate::sub_lib::neighborhood::{NeighborhoodConfig, NeighborhoodMode, DEFAULT_RATE_PACK};
    use crate::sub_lib::node_addr::NodeAddr;
    use crate::sub_lib::wallet::Wallet;
    use crate::test_utils::environment_guard::EnvironmentGuard;
    use crate::test_utils::persistent_configuration_mock::PersistentConfigurationMock;
    use crate::test_utils::{ensure_node_home_directory_exists, ArgsBuilder};
    use crate::test_utils::{make_default_persistent_configuration, DEFAULT_CHAIN_ID};
    use crate::test_utils::{ByteArrayWriter, FakeStreamHolder};
    use ethsign::keyfile::Crypto;
    use ethsign::Protected;
    use rustc_hex::{FromHex, ToHex};
    use std::fs::File;
    use std::io::Cursor;
    use std::io::Write;
    use std::net::SocketAddr;
    use std::net::{IpAddr, Ipv4Addr};
    use std::num::NonZeroU32;
    use std::path::PathBuf;
    use std::str::FromStr;
    use std::sync::{Arc, Mutex};

    fn make_default_cli_params() -> ArgsBuilder {
        ArgsBuilder::new()
            .param("--dns-servers", "222.222.222.222")
            .param("--ip", "1.2.3.4")
    }

    #[test]
    fn validate_private_key_requires_a_key_that_is_64_characters_long() {
        let result = validators::validate_private_key(String::from("42"));

        assert_eq!(Err("42".to_string()), result);
    }

    #[test]
    fn validate_private_key_must_contain_only_hex_characters() {
        let result = validators::validate_private_key(String::from(
            "cc46befe8d169b89db447bd725fc2368b12542113555302598430cinvalidhex",
        ));

        assert_eq!(
            Err("cc46befe8d169b89db447bd725fc2368b12542113555302598430cinvalidhex".to_string()),
            result
        );
    }

    #[test]
    fn validate_private_key_handles_happy_path() {
        let result = validators::validate_private_key(String::from(
            "cc46befe8d169b89db447bd725fc2368b12542113555302598430cb5d5c74ea9",
        ));

        assert_eq!(Ok(()), result);
    }

    #[test]
    fn validate_ip_address_given_invalid_input() {
        assert_eq!(
            Err(String::from("not-a-valid-IP")),
            validators::validate_ip_address(String::from("not-a-valid-IP")),
        );
    }

    #[test]
    fn validate_ip_address_given_valid_input() {
        assert_eq!(
            Ok(()),
            validators::validate_ip_address(String::from("1.2.3.4"))
        );
    }

    #[test]
    fn validate_ui_port_complains_about_non_numeric_ui_port() {
        let result = validators::validate_ui_port(String::from("booga"));

        assert_eq!(Err(String::from("booga")), result);
    }

    #[test]
    fn validate_ui_port_complains_about_ui_port_too_low() {
        let result = validators::validate_ui_port(String::from("1023"));

        assert_eq!(Err(String::from("1023")), result);
    }

    #[test]
    fn validate_ui_port_complains_about_ui_port_too_high() {
        let result = validators::validate_ui_port(String::from("65536"));

        assert_eq!(Err(String::from("65536")), result);
    }

    #[test]
    fn validate_ui_port_works() {
        let result = validators::validate_ui_port(String::from("5335"));

        assert_eq!(Ok(()), result);
    }

    #[test]
    fn validate_clandestine_port_rejects_badly_formatted_port_number() {
        let result = validators::validate_clandestine_port(String::from("booga"));

        assert_eq!(Err(String::from("booga")), result);
    }

    #[test]
    fn validate_clandestine_port_rejects_port_number_too_low() {
        let result = validators::validate_clandestine_port(String::from("1024"));

        assert_eq!(Err(String::from("1024")), result);
    }

    #[test]
    fn validate_clandestine_port_rejects_port_number_too_high() {
        let result = validators::validate_clandestine_port(String::from("65536"));

        assert_eq!(Err(String::from("65536")), result);
    }

    #[test]
    fn validate_clandestine_port_accepts_port_if_provided() {
        let result = validators::validate_clandestine_port(String::from("4567"));

        assert!(result.is_ok());
        assert_eq!(Ok(()), result);
    }

    #[test]
    fn validate_gas_price_zero() {
        let result = validators::validate_gas_price("0".to_string());

        assert!(result.is_err());
        assert_eq!(Err(String::from("0")), result);
    }

    #[test]
    fn validate_gas_price_normal_ropsten() {
        let result = validators::validate_gas_price("2".to_string());

        assert!(result.is_ok());
        assert_eq!(Ok(()), result);
    }

    #[test]
    fn validate_gas_price_normal_mainnet() {
        let result = validators::validate_gas_price("20".to_string());

        assert!(result.is_ok());
        assert_eq!(Ok(()), result);
    }

    #[test]
    fn validate_gas_price_max() {
        let result = validators::validate_gas_price("99".to_string());
        assert!(result.is_ok());
        assert_eq!(Ok(()), result);
    }

    #[test]
    fn validate_gas_price_too_large_and_fails() {
        let result = validators::validate_gas_price("100".to_string());
        assert!(result.is_err());
        assert_eq!(Err(String::from("100")), result);
    }

    #[test]
    fn validate_gas_price_not_digits_fails() {
        let result = validators::validate_gas_price("not".to_string());
        assert!(result.is_err());
        assert_eq!(Err(String::from("not")), result);
    }

    #[test]
    fn validate_gas_price_hex_fails() {
        let result = validators::validate_gas_price("0x0".to_string());
        assert!(result.is_err());
        assert_eq!(Err(String::from("0x0")), result);
    }

    #[test]
    fn make_neighborhood_config_standard_happy_path() {
        let multi_config = MultiConfig::new(
            &app(),
            vec![Box::new(CommandLineVcl::new(
                ArgsBuilder::new()
                    .param("--neighborhood-mode", "standard")
                    .param("--ip", "1.2.3.4")
                    .param(
                        "--neighbors",
                        "QmlsbA:1.2.3.4:1234;2345,VGVk:2.3.4.5:3456;4567",
                    )
                    .into(),
            ))],
        );

        let result = standard::make_neighborhood_config(&multi_config);

        assert_eq!(
            result,
            NeighborhoodConfig {
                mode: NeighborhoodMode::Standard(
                    NodeAddr::new(&IpAddr::from_str("1.2.3.4").unwrap(), &vec![]),
                    vec![
                        "QmlsbA:1.2.3.4:1234;2345".to_string(),
                        "VGVk:2.3.4.5:3456;4567".to_string()
                    ],
                    DEFAULT_RATE_PACK
                )
            }
        );
    }

    #[test]
    #[should_panic(
        expected = "Node cannot run as --neighborhood_mode standard without --ip specified"
    )]
    fn make_neighborhood_config_standard_missing_ip() {
        let multi_config = MultiConfig::new(
            &app(),
            vec![Box::new(CommandLineVcl::new(
                ArgsBuilder::new()
                    .param("--neighborhood-mode", "standard")
                    .param(
                        "--neighbors",
                        "QmlsbA:1.2.3.4:1234;2345,VGVk:2.3.4.5:3456;4567",
                    )
                    .into(),
            ))],
        );

        standard::make_neighborhood_config(&multi_config);
    }

    #[test]
    fn make_neighborhood_config_originate_only_doesnt_need_ip() {
        let multi_config = MultiConfig::new(
            &app(),
            vec![Box::new(CommandLineVcl::new(
                ArgsBuilder::new()
                    .param("--neighborhood-mode", "originate-only")
                    .param(
                        "--neighbors",
                        "QmlsbA:1.2.3.4:1234;2345,VGVk:2.3.4.5:3456;4567",
                    )
                    .into(),
            ))],
        );

        let result = standard::make_neighborhood_config(&multi_config);

        assert_eq!(
            result,
            NeighborhoodConfig {
                mode: NeighborhoodMode::OriginateOnly(
                    vec![
                        "QmlsbA:1.2.3.4:1234;2345".to_string(),
                        "VGVk:2.3.4.5:3456;4567".to_string()
                    ],
                    DEFAULT_RATE_PACK
                )
            }
        );
    }

    #[test]
    #[should_panic(
        expected = "Node cannot run as --neighborhood_mode originate-only without --neighbors specified"
    )]
    fn make_neighborhood_config_originate_only_does_need_at_least_one_neighbor() {
        let multi_config = MultiConfig::new(
            &app(),
            vec![Box::new(CommandLineVcl::new(
                ArgsBuilder::new()
                    .param("--neighborhood-mode", "originate-only")
                    .into(),
            ))],
        );

        standard::make_neighborhood_config(&multi_config);
    }

    #[test]
    fn make_neighborhood_config_consume_only_doesnt_need_ip() {
        let multi_config = MultiConfig::new(
            &app(),
            vec![Box::new(CommandLineVcl::new(
                ArgsBuilder::new()
                    .param("--neighborhood-mode", "consume-only")
                    .param(
                        "--neighbors",
                        "QmlsbA:1.2.3.4:1234;2345,VGVk:2.3.4.5:3456;4567",
                    )
                    .into(),
            ))],
        );

        let result = standard::make_neighborhood_config(&multi_config);

        assert_eq!(
            result,
            NeighborhoodConfig {
                mode: NeighborhoodMode::ConsumeOnly(vec![
                    "QmlsbA:1.2.3.4:1234;2345".to_string(),
                    "VGVk:2.3.4.5:3456;4567".to_string()
                ],)
            }
        );
    }

    #[test]
    #[should_panic(
        expected = "Node cannot run as --neighborhood_mode consume-only without --neighbors specified"
    )]
    fn make_neighborhood_config_consume_only_does_need_at_least_one_neighbor() {
        let multi_config = MultiConfig::new(
            &app(),
            vec![Box::new(CommandLineVcl::new(
                ArgsBuilder::new()
                    .param("--neighborhood-mode", "consume-only")
                    .into(),
            ))],
        );

        standard::make_neighborhood_config(&multi_config);
    }

    #[test]
    fn make_neighborhood_config_zero_hop_doesnt_need_ip_or_neighbors() {
        let multi_config = MultiConfig::new(
            &app(),
            vec![Box::new(CommandLineVcl::new(
                ArgsBuilder::new()
                    .param("--neighborhood-mode", "zero-hop")
                    .into(),
            ))],
        );

        let result = standard::make_neighborhood_config(&multi_config);

        assert_eq!(
            result,
            NeighborhoodConfig {
                mode: NeighborhoodMode::ZeroHop
            }
        );
    }

    #[test]
    #[should_panic(
        expected = "Node cannot run as --neighborhood_mode zero-hop if --ip is specified"
    )]
    fn make_neighborhood_config_zero_hop_cant_tolerate_ip() {
        let multi_config = MultiConfig::new(
            &app(),
            vec![Box::new(CommandLineVcl::new(
                ArgsBuilder::new()
                    .param("--neighborhood-mode", "zero-hop")
                    .param("--ip", "1.2.3.4")
                    .into(),
            ))],
        );

        standard::make_neighborhood_config(&multi_config);
    }

    #[test]
    #[should_panic(
        expected = "Node cannot run as --neighborhood_mode zero-hop if --neighbors is specified"
    )]
    fn make_neighborhood_config_zero_hop_cant_tolerate_neighbors() {
        let multi_config = MultiConfig::new(
            &app(),
            vec![Box::new(CommandLineVcl::new(
                ArgsBuilder::new()
                    .param("--neighborhood-mode", "zero-hop")
                    .param(
                        "--neighbors",
                        "QmlsbA:1.2.3.4:1234;2345,VGVk:2.3.4.5:3456;4567",
                    )
                    .into(),
            ))],
        );

        standard::make_neighborhood_config(&multi_config);
    }

    #[test]
    fn can_read_required_parameters_from_config_file() {
        let _guard = EnvironmentGuard::new();
        let home_dir = ensure_node_home_directory_exists(
            "node_configurator",
            "can_read_required_parameters_from_config_file",
        );
        {
            let mut config_file = File::create(home_dir.join("config.toml")).unwrap();
            config_file
                .write_all(b"dns-servers = \"1.2.3.4\"\nip = \"1.2.3.4\"\n")
                .unwrap();
        }
        let subject = NodeConfiguratorStandardPrivileged {};

        let configuration = subject.configure(
            &vec![
                "".to_string(),
                "--data-directory".to_string(),
                home_dir.to_str().unwrap().to_string(),
            ],
            &mut FakeStreamHolder::new().streams(),
        );

        assert_eq!(
            vec![SocketAddr::new(IpAddr::from_str("1.2.3.4").unwrap(), 53)],
            configuration.dns_servers
        );
    }

    #[test]
    fn can_read_dns_servers_and_consuming_private_key_from_config_file() {
        let home_dir = ensure_node_home_directory_exists(
            "node_configurator",
            "can_read_wallet_parameters_from_config_file",
        );
        let persistent_config = PersistentConfigurationReal::new(Box::new(ConfigDaoReal::new(
            DbInitializerReal::new()
                .initialize(&home_dir.clone(), DEFAULT_CHAIN_ID)
                .unwrap(),
        )));
        let consuming_private_key =
            "89ABCDEF89ABCDEF89ABCDEF89ABCDEF89ABCDEF89ABCDEF89ABCDEF89ABCDEF";
        let config_file_path = home_dir.join("config.toml");
        {
            let mut config_file = File::create(&config_file_path).unwrap();
            writeln!(
                config_file,
                "dns-servers = \"1.2.3.4\"\nconsuming-private-key = \"{}\"",
                consuming_private_key
            )
            .unwrap();
        }
        let args = ArgsBuilder::new()
            .param("--data-directory", home_dir.to_str().unwrap())
            .param("--ip", "1.2.3.4");
        let mut bootstrapper_config = BootstrapperConfig::new();
        let multi_config = MultiConfig::new(
            &app(),
            vec![
                Box::new(CommandLineVcl::new(args.into())),
                Box::new(ConfigFileVcl::new(&config_file_path, false)),
            ],
        );

        standard::privileged_parse_args(
            &multi_config,
            &mut bootstrapper_config,
            &mut FakeStreamHolder::new().streams(),
        );
        standard::unprivileged_parse_args(
            &multi_config,
            &mut bootstrapper_config,
            &mut FakeStreamHolder::new().streams(),
            &persistent_config,
        );

        assert_eq!(
            bootstrapper_config.dns_servers,
            vec![SocketAddr::new(IpAddr::from_str("1.2.3.4").unwrap(), 53)],
        );

        let consuming_private_key_bytes: Vec<u8> = consuming_private_key.from_hex().unwrap();
        let consuming_keypair =
            Bip32ECKeyPair::from_raw_secret(consuming_private_key_bytes.as_ref()).unwrap();
        assert_eq!(
            bootstrapper_config.consuming_wallet,
            Some(Wallet::from(consuming_keypair)),
        );

        let public_key = PublicKey::new(&[1, 2, 3]);
        let payer = bootstrapper_config
            .consuming_wallet
            .unwrap()
            .as_payer(&public_key, &contract_address(DEFAULT_CHAIN_ID));
        let cryptdenull = CryptDENull::from(&public_key, DEFAULT_CHAIN_ID);
        assert!(
            payer.owns_secret_key(&cryptdenull.digest()),
            "Neighborhood config should have a WalletKind::KeyPair wallet"
        );
    }

    #[test]
    fn privileged_parse_args_creates_configurations() {
        let home_dir = ensure_node_home_directory_exists(
            "node_configurator",
            "privileged_parse_args_creates_configurations",
        );
        let args = ArgsBuilder::new()
            .param("--config-file", "specified_config.toml")
            .param("--dns-servers", "12.34.56.78,23.45.67.89")
            .param(
                "--neighbors",
                "QmlsbA:1.2.3.4:1234;2345,VGVk:2.3.4.5:3456;4567",
            )
            .param("--ip", "34.56.78.90")
            .param("--clandestine-port", "1234")
            .param("--ui-port", "5335")
            .param("--data-directory", home_dir.to_str().unwrap())
            .param("--blockchain-service-url", "http://127.0.0.1:8545")
            .param("--log-level", "trace")
            .param("--fake-public-key", "AQIDBA")
            .param("--wallet-password", "secret-wallet-password")
            .param(
                "--earning-wallet",
                "0x0123456789012345678901234567890123456789",
            )
            .param(
                "--consuming-private-key",
                "ABCDEF01ABCDEF01ABCDEF01ABCDEF01ABCDEF01ABCDEF01ABCDEF01ABCDEF01",
            )
            .param("--real-user", "999:999:/home/booga");
        let mut config = BootstrapperConfig::new();
        let vcls: Vec<Box<dyn VirtualCommandLine>> =
            vec![Box::new(CommandLineVcl::new(args.into()))];
        let multi_config = MultiConfig::new(&app(), vcls);

        standard::privileged_parse_args(
            &multi_config,
            &mut config,
            &mut FakeStreamHolder::new().streams(),
        );

        assert_eq!(
            value_m!(multi_config, "config-file", PathBuf),
            Some(PathBuf::from("specified_config.toml")),
        );
        assert_eq!(
            config.dns_servers,
            vec!(
                SocketAddr::from_str("12.34.56.78:53").unwrap(),
                SocketAddr::from_str("23.45.67.89:53").unwrap()
            ),
        );
        assert_eq!(
            config.neighborhood_config.mode.neighbor_configs(),
            &vec!(
                "QmlsbA:1.2.3.4:1234;2345".to_string(),
                "VGVk:2.3.4.5:3456;4567".to_string()
            ),
        );
        assert_eq!(
            config
                .neighborhood_config
                .mode
                .node_addr_opt()
                .unwrap()
                .ip_addr(),
            IpAddr::V4(Ipv4Addr::new(34, 56, 78, 90)),
        );
        assert_eq!(config.ui_gateway_config.ui_port, 5335);
        let expected_port_list: Vec<u16> = vec![];
        assert_eq!(
            config
                .neighborhood_config
                .mode
                .node_addr_opt()
                .unwrap()
                .ports(),
            expected_port_list,
        );
        assert_eq!(
            config.blockchain_bridge_config.blockchain_service_url,
            Some("http://127.0.0.1:8545".to_string()),
        );
        assert_eq!(config.data_directory, home_dir);
        assert_eq!(
            config.cryptde_null_opt.unwrap().public_key(),
            &PublicKey::new(&[1, 2, 3, 4]),
        );
        assert_eq!(
            config.real_user,
            RealUser::new(Some(999), Some(999), Some(PathBuf::from("/home/booga")))
        );
    }

    #[test]
    fn unprivileged_parse_args_creates_configurations() {
        let home_dir = ensure_node_home_directory_exists(
            "node_configurator",
            "unprivileged_parse_args_creates_configurations",
        );
        let config_dao: Box<dyn ConfigDao> = Box::new(ConfigDaoReal::new(
            DbInitializerReal::new()
                .initialize(&home_dir.clone(), DEFAULT_CHAIN_ID)
                .unwrap(),
        ));
        let consuming_private_key_text =
            "ABCDEF01ABCDEF01ABCDEF01ABCDEF01ABCDEF01ABCDEF01ABCDEF01ABCDEF01";
        let consuming_private_key =
            PlainData::from(consuming_private_key_text.from_hex::<Vec<u8>>().unwrap());
        let persistent_config = PersistentConfigurationReal::new(config_dao);
        let password = "secret-wallet-password";
        let args = ArgsBuilder::new()
            .param("--config-file", "specified_config.toml")
            .param("--dns-servers", "12.34.56.78,23.45.67.89")
            .param(
                "--neighbors",
                "QmlsbA:1.2.3.4:1234;2345,VGVk:2.3.4.5:3456;4567",
            )
            .param("--ip", "34.56.78.90")
            .param("--clandestine-port", "1234")
            .param("--ui-port", "5335")
            .param("--data-directory", home_dir.to_str().unwrap())
            .param("--blockchain-service-url", "http://127.0.0.1:8545")
            .param("--log-level", "trace")
            .param("--fake-public-key", "AQIDBA")
            .param("--wallet-password", password)
            .param(
                "--earning-wallet",
                "0x0123456789012345678901234567890123456789",
            )
            .param("--consuming-private-key", consuming_private_key_text)
            .param("--real-user", "999:999:/home/booga");
        let mut config = BootstrapperConfig::new();
        let vcls: Vec<Box<dyn VirtualCommandLine>> =
            vec![Box::new(CommandLineVcl::new(args.into()))];
        let multi_config = MultiConfig::new(&app(), vcls);

        standard::unprivileged_parse_args(
            &multi_config,
            &mut config,
            &mut FakeStreamHolder::new().streams(),
            &persistent_config,
        );

        assert_eq!(
            value_m!(multi_config, "config-file", PathBuf),
            Some(PathBuf::from("specified_config.toml")),
        );
        assert_eq!(
            config.earning_wallet,
            Wallet::from_str("0x0123456789012345678901234567890123456789").unwrap()
        );
        assert_eq!(Some(1234u16), config.clandestine_port_opt);
        assert_eq!(
            config.earning_wallet,
            Wallet::from_str("0x0123456789012345678901234567890123456789").unwrap()
        );
        assert_eq!(
            config.consuming_wallet,
            Some(Wallet::from(
                Bip32ECKeyPair::from_raw_secret(consuming_private_key.as_slice()).unwrap()
            )),
        );
    }

    #[test]
    fn privileged_parse_args_creates_configuration_with_defaults() {
        let args = ArgsBuilder::new()
            .param("--dns-servers", "12.34.56.78,23.45.67.89")
            .param("--ip", "1.2.3.4");
        let mut config = BootstrapperConfig::new();
        let vcls: Vec<Box<dyn VirtualCommandLine>> =
            vec![Box::new(CommandLineVcl::new(args.into()))];
        let multi_config = MultiConfig::new(&app(), vcls);

        standard::privileged_parse_args(
            &multi_config,
            &mut config,
            &mut FakeStreamHolder::new().streams(),
        );

        assert_eq!(
            Some(PathBuf::from("config.toml")),
            value_m!(multi_config, "config-file", PathBuf)
        );
        assert_eq!(
            config.dns_servers,
            vec!(
                SocketAddr::from_str("12.34.56.78:53").unwrap(),
                SocketAddr::from_str("23.45.67.89:53").unwrap()
            )
        );
        assert_eq!(config.crash_point, CrashPoint::None);
        assert_eq!(
            config
                .neighborhood_config
                .mode
                .node_addr_opt()
                .unwrap()
                .ip_addr(),
            IpAddr::from_str("1.2.3.4").unwrap()
        );
        assert_eq!(config.ui_gateway_config.ui_port, 5333);
        assert!(config.cryptde_null_opt.is_none());
        assert_eq!(config.real_user, RealUser::null().populate());
    }

    #[test]
    #[cfg(not(target_os = "windows"))]
    fn privileged_parse_args_with_real_user_defaults_data_directory_properly() {
        let args = ArgsBuilder::new()
            .param("--dns-servers", "12.34.56.78,23.45.67.89")
            .param("--ip", "1.2.3.4")
            .param("--real-user", "::/home/booga");
        let mut config = BootstrapperConfig::new();
        let vcls: Vec<Box<dyn VirtualCommandLine>> =
            vec![Box::new(CommandLineVcl::new(args.into()))];
        let multi_config = MultiConfig::new(&app(), vcls);

        standard::privileged_parse_args(
            &multi_config,
            &mut config,
            &mut FakeStreamHolder::new().streams(),
        );

        #[cfg(target_os = "linux")]
        assert_eq!(
            config.data_directory,
            PathBuf::from("/home/booga/.local/share/MASQ").join(DEFAULT_CHAIN_NAME)
        );

        #[cfg(target_os = "macos")]
        assert_eq!(
            config.data_directory,
            PathBuf::from("/home/booga/Library/Application Support/MASQ")
                .join(DEFAULT_CHAIN_NAME)
        );
    }

    #[test]
    fn unprivileged_parse_args_creates_configuration_with_defaults() {
        let args = ArgsBuilder::new().param("--dns-servers", "12.34.56.78,23.45.67.89");
        let mut config = BootstrapperConfig::new();
        let vcls: Vec<Box<dyn VirtualCommandLine>> =
            vec![Box::new(CommandLineVcl::new(args.into()))];
        let multi_config = MultiConfig::new(&app(), vcls);

        standard::unprivileged_parse_args(
            &multi_config,
            &mut config,
            &mut FakeStreamHolder::new().streams(),
            &make_default_persistent_configuration(),
        );

        assert_eq!(
            Some(PathBuf::from("config.toml")),
            value_m!(multi_config, "config-file", PathBuf)
        );
        assert_eq!(None, config.clandestine_port_opt);
        assert_eq!(config.earning_wallet, DEFAULT_EARNING_WALLET.clone(),);
        assert_eq!(config.consuming_wallet, None,);
    }

    fn make_multi_config<'a>(args: ArgsBuilder) -> MultiConfig<'a> {
        let args = args.param("--dns-servers", "12.34.56.78,23.45.67.89");
        let vcls: Vec<Box<dyn VirtualCommandLine>> =
            vec![Box::new(CommandLineVcl::new(args.into()))];
        MultiConfig::new(&app(), vcls)
    }

    fn make_persistent_config(
        mnemonic_seed_prefix_opt: Option<&str>,
        wallet_password_opt: Option<&str>,
        consuming_wallet_private_key_opt: Option<&str>,
        consuming_wallet_derivation_path_opt: Option<&str>,
        earning_wallet_address_opt: Option<&str>,
    ) -> PersistentConfigurationMock {
        let (mnemonic_seed_result, encrypted_mnemonic_seed_opt) =
            match (mnemonic_seed_prefix_opt, wallet_password_opt) {
                (None, None) => (Err(Bip39Error::NotPresent), None),
                (None, Some(_)) => (Err(Bip39Error::NotPresent), None),
                (Some(mnemonic_seed_prefix), None) => {
                    let mnemonic_seed = make_mnemonic_seed(mnemonic_seed_prefix);
                    let encrypted_mnemonic_seed =
                        Bip39::encrypt_bytes(&mnemonic_seed, "prompt for me").unwrap();
                    (Ok(mnemonic_seed), Some(encrypted_mnemonic_seed))
                }
                (Some(mnemonic_seed_prefix), Some(wallet_password)) => {
                    let mnemonic_seed = make_mnemonic_seed(mnemonic_seed_prefix);
                    let encrypted_mnemonic_seed =
                        Bip39::encrypt_bytes(&mnemonic_seed, wallet_password).unwrap();
                    (Ok(mnemonic_seed), Some(encrypted_mnemonic_seed))
                }
            };
        let consuming_wallet_public_key_opt = match consuming_wallet_private_key_opt {
            None => None,
            Some(consuming_wallet_private_key_hex) => {
                let consuming_wallet_private_key = consuming_wallet_private_key_hex
                    .from_hex::<Vec<u8>>()
                    .unwrap();
                let keypair =
                    Bip32ECKeyPair::from_raw_secret(&consuming_wallet_private_key).unwrap();
                let consuming_wallet_public_key = keypair.secret().public();
                let consuming_wallet_public_key_bytes = consuming_wallet_public_key.bytes();
                let consuming_wallet_public_key_hex =
                    consuming_wallet_public_key_bytes.to_hex::<String>();
                Some(consuming_wallet_public_key_hex)
            }
        };
        let consuming_wallet_derivation_path_opt =
            consuming_wallet_derivation_path_opt.map(|x| x.to_string());
        let earning_wallet_from_address_opt = match earning_wallet_address_opt {
            None => None,
            Some(address) => Some(Wallet::from_str(address).unwrap()),
        };
        PersistentConfigurationMock::new()
            .mnemonic_seed_result(mnemonic_seed_result)
            .encrypted_mnemonic_seed_result(encrypted_mnemonic_seed_opt)
            .consuming_wallet_public_key_result(consuming_wallet_public_key_opt)
            .consuming_wallet_derivation_path_result(consuming_wallet_derivation_path_opt)
            .earning_wallet_from_address_result(earning_wallet_from_address_opt)
    }

    fn make_mnemonic_seed(prefix: &str) -> PlainData {
        let mut bytes: Vec<u8> = vec![];
        while bytes.len() < 64 {
            bytes.extend(prefix.as_bytes())
        }
        bytes.truncate(64);
        let result = PlainData::from(bytes);
        result
    }

    #[test]
    fn get_wallets_with_brand_new_database_establishes_default_earning_wallet_without_requiring_password(
    ) {
        let multi_config = make_multi_config(ArgsBuilder::new());
        let persistent_config = make_persistent_config(None, None, None, None, None);
        let mut config = BootstrapperConfig::new();

        standard::get_wallets(
            &mut FakeStreamHolder::new().streams(),
            &multi_config,
            &persistent_config,
            &mut config,
        );

        assert_eq!(config.consuming_wallet, None);
        assert_eq!(config.earning_wallet, DEFAULT_EARNING_WALLET.clone());
    }

    #[test]
    #[should_panic(
        expected = "Cannot use --consuming-private-key when database contains mnemonic seed and consuming wallet derivation path"
    )]
    fn consuming_wallet_private_key_plus_consuming_wallet_derivation_path() {
        let consuming_private_key_hex =
            "ABCDABCDABCDABCDABCDABCDABCDABCDABCDABCDABCDABCDABCDABCDABCDABCD";
        let multi_config = make_multi_config(
            ArgsBuilder::new()
                .param("--wallet-password", "password")
                .param("--consuming-private-key", &consuming_private_key_hex),
        );
        let mnemonic_seed_prefix = "mnemonic_seed";
        let persistent_config = make_persistent_config(
            Some(mnemonic_seed_prefix),
            Some("password"),
            None,
            Some("m/44'/60'/1'/2/3"),
            None,
        );
        let mut config = BootstrapperConfig::new();

        standard::get_wallets(
            &mut FakeStreamHolder::new().streams(),
            &multi_config,
            &persistent_config,
            &mut config,
        );
    }

    #[test]
    #[should_panic(
        expected = "Cannot use --earning-wallet to specify an address (0x0123456789012345678901234567890123456789) different from that previously set (0x9876543210987654321098765432109876543210)"
    )]
    fn earning_wallet_address_different_from_database() {
        let multi_config = make_multi_config(ArgsBuilder::new().param(
            "--earning-wallet",
            "0x0123456789012345678901234567890123456789",
        ));
        let persistent_config = make_persistent_config(
            None,
            None,
            None,
            None,
            Some("0x9876543210987654321098765432109876543210"),
        );
        let mut config = BootstrapperConfig::new();

        standard::get_wallets(
            &mut FakeStreamHolder::new().streams(),
            &multi_config,
            &persistent_config,
            &mut config,
        );
    }

    #[test]
    fn earning_wallet_address_matches_database() {
        let multi_config = make_multi_config(ArgsBuilder::new().param(
            "--earning-wallet",
            "0xb00fa567890123456789012345678901234B00FA",
        ));
        let persistent_config = make_persistent_config(
            None,
            None,
            None,
            None,
            Some("0xB00FA567890123456789012345678901234b00fa"),
        );
        let mut config = BootstrapperConfig::new();

        standard::get_wallets(
            &mut FakeStreamHolder::new().streams(),
            &multi_config,
            &persistent_config,
            &mut config,
        );

        assert_eq!(
            config.earning_wallet,
            Wallet::new("0xb00fa567890123456789012345678901234b00fa")
        );
    }

    #[test]
    #[should_panic(
        expected = "Cannot use --consuming-private-key and earning wallet address when database contains mnemonic seed"
    )]
    fn consuming_wallet_private_key_plus_earning_wallet_address_plus_mnemonic_seed() {
        let consuming_private_key_hex =
            "ABCDABCDABCDABCDABCDABCDABCDABCDABCDABCDABCDABCDABCDABCDABCDABCD";
        let multi_config = make_multi_config(
            ArgsBuilder::new()
                .param("--wallet-password", "password")
                .param("--consuming-private-key", &consuming_private_key_hex),
        );
        let mnemonic_seed_prefix = "mnemonic_seed";
        let persistent_config = make_persistent_config(
            Some(mnemonic_seed_prefix),
            Some("password"),
            None,
            None,
            Some("0xcafedeadbeefbabefacecafedeadbeefbabeface"),
        );
        let mut config = BootstrapperConfig::new();

        standard::get_wallets(
            &mut FakeStreamHolder::new().streams(),
            &multi_config,
            &persistent_config,
            &mut config,
        );
    }

    #[test]
    fn consuming_private_key_matches_database() {
        let consuming_private_key_hex =
            "ABCDABCDABCDABCDABCDABCDABCDABCDABCDABCDABCDABCDABCDABCDABCDABCD";
        let multi_config = make_multi_config(
            ArgsBuilder::new()
                .param("--wallet-password", "password")
                .param("--consuming-private-key", &consuming_private_key_hex),
        );
        let persistent_config =
            make_persistent_config(None, None, Some(consuming_private_key_hex), None, None);
        let mut config = BootstrapperConfig::new();

        standard::get_wallets(
            &mut FakeStreamHolder::new().streams(),
            &multi_config,
            &persistent_config,
            &mut config,
        );

        let keypair = Bip32ECKeyPair::from_raw_secret(
            &consuming_private_key_hex.from_hex::<Vec<u8>>().unwrap(),
        )
        .unwrap();
        let expected_consuming_wallet = Wallet::from(keypair);
        assert_eq!(config.consuming_wallet, Some(expected_consuming_wallet));
    }

    #[test]
    #[should_panic(
        expected = "The specified --consuming-private-key does not denote the same consuming wallet you have used in the past."
    )]
    fn consuming_private_key_doesnt_match_database() {
        let good_consuming_private_key_hex =
            "ABCDABCDABCDABCDABCDABCDABCDABCDABCDABCDABCDABCDABCDABCDABCDABCD";
        let mut bad_consuming_private_key = good_consuming_private_key_hex
            .from_hex::<Vec<u8>>()
            .unwrap();
        bad_consuming_private_key[0] ^= 0x80; // one bit different
        let bad_consuming_private_key_hex = bad_consuming_private_key.to_hex::<String>();
        let multi_config = make_multi_config(
            ArgsBuilder::new()
                .param("--wallet-password", "password")
                .param("--consuming-private-key", &bad_consuming_private_key_hex),
        );
        let persistent_config =
            make_persistent_config(None, None, Some(good_consuming_private_key_hex), None, None);
        let mut config = BootstrapperConfig::new();

        standard::get_wallets(
            &mut FakeStreamHolder::new().streams(),
            &multi_config,
            &persistent_config,
            &mut config,
        );
    }

    #[test]
    fn consuming_wallet_derivation_path_plus_earning_wallet_address_plus_mnemonic_seed() {
        let multi_config =
            make_multi_config(ArgsBuilder::new().param("--wallet-password", "password"));
        let mnemonic_seed_prefix = "mnemonic_seed";
        let persistent_config = make_persistent_config(
            Some(mnemonic_seed_prefix),
            Some("password"),
            None,
            Some("m/44'/60'/1'/2/3"),
            Some("0xcafedeadbeefbabefacecafedeadbeefbabeface"),
        );
        let mut config = BootstrapperConfig::new();

        standard::get_wallets(
            &mut FakeStreamHolder::new().streams(),
            &multi_config,
            &persistent_config,
            &mut config,
        );

        let mnemonic_seed = make_mnemonic_seed(mnemonic_seed_prefix);
        let expected_consuming_wallet = Wallet::from(
            Bip32ECKeyPair::from_raw(mnemonic_seed.as_ref(), "m/44'/60'/1'/2/3").unwrap(),
        );
        assert_eq!(config.consuming_wallet, Some(expected_consuming_wallet));
        assert_eq!(
            config.earning_wallet,
            Wallet::from_str("0xcafedeadbeefbabefacecafedeadbeefbabeface").unwrap()
        );
    }

    #[test]
    fn consuming_wallet_derivation_path_plus_mnemonic_seed_with_no_wallet_password_parameter() {
        let multi_config = make_multi_config(ArgsBuilder::new());
        let mnemonic_seed_prefix = "mnemonic_seed";
        let persistent_config = make_persistent_config(
            Some(mnemonic_seed_prefix),
            None,
            None,
            Some("m/44'/60'/1'/2/3"),
            Some("0xcafedeadbeefbabefacecafedeadbeefbabeface"),
        );
        let mut config = BootstrapperConfig::new();

        standard::get_wallets(
            &mut FakeStreamHolder::new().streams(),
            &multi_config,
            &persistent_config,
            &mut config,
        );

        assert_eq!(config.consuming_wallet, None);
        assert_eq!(
            config.earning_wallet,
            Wallet::from_str("0xcafedeadbeefbabefacecafedeadbeefbabeface").unwrap()
        );
    }

    #[test]
    fn consuming_wallet_derivation_path_plus_mnemonic_seed_with_no_wallet_password_value() {
        let multi_config = make_multi_config(ArgsBuilder::new().opt("--wallet-password"));
        let mnemonic_seed_prefix = "mnemonic_seed";
        let persistent_config = make_persistent_config(
            Some(mnemonic_seed_prefix),
            None,
            None,
            Some("m/44'/60'/1'/2/3"),
            Some("0xcafedeadbeefbabefacecafedeadbeefbabeface"),
        );
        let mut config = BootstrapperConfig::new();
        let mut stdout_writer = ByteArrayWriter::new();
        let mut streams = &mut StdStreams {
            stdin: &mut Cursor::new(&b"prompt for me\n"[..]),
            stdout: &mut stdout_writer,
            stderr: &mut ByteArrayWriter::new(),
        };

        standard::get_wallets(&mut streams, &multi_config, &persistent_config, &mut config);

        let captured_output = stdout_writer.get_string();
        assert_eq!(
            captured_output,
            "Decrypt wallet from database\nEnter password: "
        );
        let mnemonic_seed = make_mnemonic_seed(mnemonic_seed_prefix);
        let expected_consuming_wallet = Wallet::from(
            Bip32ECKeyPair::from_raw(mnemonic_seed.as_ref(), "m/44'/60'/1'/2/3").unwrap(),
        );
        assert_eq!(config.consuming_wallet, Some(expected_consuming_wallet));
        assert_eq!(
            config.earning_wallet,
            Wallet::from_str("0xcafedeadbeefbabefacecafedeadbeefbabeface").unwrap()
        );
    }

    #[test]
    #[should_panic(
        expected = "error: Invalid value for \\'--consuming-private-key <PRIVATE-KEY>\\': not valid hex"
    )]
    fn unprivileged_parse_args_with_invalid_consuming_wallet_private_key_panics_correctly() {
        let home_directory = ensure_node_home_directory_exists(
            "node_configurator",
            "parse_args_with_invalid_consuming_wallet_private_key_panics_correctly",
        );

        let args = ArgsBuilder::new()
            .param("--dns-servers", "12.34.56.78,23.45.67.89")
            .param("--data-directory", home_directory.to_str().unwrap());
        let vcl_args: Vec<Box<dyn VclArg>> = vec![Box::new(NameValueVclArg::new(
            &"--consuming-private-key", // this is equal to SUB_CONSUMING_PRIVATE_KEY
            &"not valid hex",
        ))];

        let faux_environment = FauxEnvironmentVcl { vcl_args };

        let mut config = BootstrapperConfig::new();
        let vcls: Vec<Box<dyn VirtualCommandLine>> = vec![
            Box::new(faux_environment),
            Box::new(CommandLineVcl::new(args.into())),
        ];
        let multi_config = MultiConfig::new(&app(), vcls);

        standard::unprivileged_parse_args(
            &multi_config,
            &mut config,
            &mut FakeStreamHolder::new().streams(),
            &PersistentConfigurationMock::new(),
        );
    }

    #[test]
    fn unprivileged_parse_args_consuming_private_key_happy_path() {
        let home_directory = ensure_node_home_directory_exists(
            "node_configurator",
            "parse_args_consuming_private_key_happy_path",
        );

        let args = ArgsBuilder::new()
            .param("--dns-servers", "12.34.56.78,23.45.67.89")
            .param("--data-directory", home_directory.to_str().unwrap())
            .opt("--wallet-password");
        let vcl_args: Vec<Box<dyn VclArg>> = vec![Box::new(NameValueVclArg::new(
            &"--consuming-private-key", // this is equal to SUB_CONSUMING_PRIVATE_KEY
            &"cc46befe8d169b89db447bd725fc2368b12542113555302598430cb5d5c74ea9",
        ))];

        let faux_environment = FauxEnvironmentVcl { vcl_args };

        let mut config = BootstrapperConfig::new();
        let vcls: Vec<Box<dyn VirtualCommandLine>> = vec![
            Box::new(faux_environment),
            Box::new(CommandLineVcl::new(args.into())),
        ];
        let multi_config = MultiConfig::new(&app(), vcls);
        let stdout_writer = &mut ByteArrayWriter::new();
        let mut streams = &mut StdStreams {
            stdin: &mut Cursor::new(&b""[..]),
            stdout: stdout_writer,
            stderr: &mut ByteArrayWriter::new(),
        };

        standard::unprivileged_parse_args(
            &multi_config,
            &mut config,
            &mut streams,
            &make_default_persistent_configuration(),
        );

        let captured_output = stdout_writer.get_string();
        let expected_output = "";
        assert!(config.consuming_wallet.is_some());
        assert_eq!(
            format!("{}", config.consuming_wallet.unwrap()),
            "0x8e4d2317e56c8fd1fc9f13ba2aa62df1c5a542a7".to_string()
        );
        assert_eq!(captured_output, expected_output);
    }

    #[test]
    #[should_panic(
        expected = "Could not verify password: ConversionError(\"Invalid character \\'o\\' at position 1\")"
    )]
    fn invalid_mnemonic_seed_causes_conversion_error_and_panics() {
        let data_directory = ensure_node_home_directory_exists(
            "node_configurator",
            "invalid_mnemonic_seed_causes_conversion_error_and_panics",
        );

        let conn = db_initializer::DbInitializerReal::new()
            .initialize(&data_directory, DEFAULT_CHAIN_ID)
            .unwrap();
        let config_dao: Box<dyn ConfigDao> = Box::new(ConfigDaoReal::new(conn));
        config_dao.set_string("seed", "booga booga").unwrap();
        let args = make_default_cli_params()
            .param("--data-directory", data_directory.to_str().unwrap())
            .param("--wallet-password", "rick-rolled");
        let mut config = BootstrapperConfig::new();
        let vcl = Box::new(CommandLineVcl::new(args.into()));
        let multi_config = MultiConfig::new(&app(), vec![vcl]);

        standard::unprivileged_parse_args(
            &multi_config,
            &mut config,
            &mut FakeStreamHolder::new().streams(),
            &PersistentConfigurationReal::from(config_dao),
        );
    }

    #[test]
    #[should_panic(
        expected = "Could not verify password: DeserializationFailure(\"trailing data at offset 324\")"
    )]
    fn mnemonic_seed_deserialization_failure_aborts_as_expected() {
        let data_directory = ensure_node_home_directory_exists(
            "node_configurator",
            "mnemonic_seed_deserialization_failure_aborts_as_expected",
        );

        let conn = db_initializer::DbInitializerReal::new()
            .initialize(&data_directory, DEFAULT_CHAIN_ID)
            .unwrap();
        let config_dao: Box<dyn ConfigDao> = Box::new(ConfigDaoReal::new(conn));

        let crypto = Crypto::encrypt(
            b"never gonna give you up",
            &Protected::new("ricked rolled"),
            NonZeroU32::new(1024).unwrap(),
        )
        .unwrap();
        let mut crypto_seed = serde_cbor::to_vec(&crypto).unwrap();
        crypto_seed.extend_from_slice(&b"choke on these extra bytes"[..]);
        let mnemonic_seed_with_extras = crypto_seed.to_hex::<String>();

        config_dao
            .set_string("seed", &mnemonic_seed_with_extras)
            .unwrap();
        let args = make_default_cli_params()
            .param("--data-directory", data_directory.to_str().unwrap())
            .param("--wallet-password", "ricked rolled");
        let mut config = BootstrapperConfig::new();
        let vcl = Box::new(CommandLineVcl::new(args.into()));
        let multi_config = MultiConfig::new(&app(), vec![vcl]);

        standard::unprivileged_parse_args(
            &multi_config,
            &mut config,
            &mut FakeStreamHolder::new().streams(),
            &PersistentConfigurationReal::from(config_dao),
        );
    }

    #[test]
    fn no_parameters_produces_configuration_for_crash_point() {
        let args = make_default_cli_params();
        let mut config = BootstrapperConfig::new();
        let vcl = Box::new(CommandLineVcl::new(args.into()));
        let multi_config = MultiConfig::new(&app(), vec![vcl]);

        standard::privileged_parse_args(
            &multi_config,
            &mut config,
            &mut FakeStreamHolder::new().streams(),
        );

        assert_eq!(config.crash_point, CrashPoint::None);
    }

    #[test]
    fn with_parameters_produces_configuration_for_crash_point() {
        let args = make_default_cli_params().param("--crash-point", "panic");
        let mut config = BootstrapperConfig::new();
        let vcl = Box::new(CommandLineVcl::new(args.into()));
        let multi_config = MultiConfig::new(&app(), vec![vcl]);

        standard::privileged_parse_args(
            &multi_config,
            &mut config,
            &mut FakeStreamHolder::new().streams(),
        );

        assert_eq!(config.crash_point, CrashPoint::Panic);
    }

    #[test]
    #[should_panic(expected = "could not be read: ")]
    fn privileged_generate_configuration_senses_when_user_specifies_config_file() {
        let subject = NodeConfiguratorStandardPrivileged {};
        let args = ArgsBuilder::new()
            .param("--dns-servers", "1.2.3.4")
            .param("--config-file", "booga.toml"); // nonexistent config file: should stimulate panic because user-specified

        subject.configure(&args.into(), &mut FakeStreamHolder::new().streams());
    }

    #[test]
    #[should_panic(expected = "could not be read: ")]
    fn unprivileged_generate_configuration_senses_when_user_specifies_config_file() {
        let data_dir = ensure_node_home_directory_exists(
            "node_configurator_standard",
            "unprivileged_generate_configuration_senses_when_user_specifies_config_file",
        );
        let mut subject = NodeConfiguratorStandardUnprivileged::new(&BootstrapperConfig::new());
        subject.privileged_config = BootstrapperConfig::new();
        subject.privileged_config.data_directory = data_dir;
        let args = ArgsBuilder::new()
            .param("--dns-servers", "1.2.3.4")
            .param("--config-file", "booga.toml"); // nonexistent config file: should stimulate panic because user-specified

        subject.configure(&args.into(), &mut FakeStreamHolder::new().streams());
    }

    #[test]
    fn privileged_configuration_accepts_network_chain_selection_for_multinode() {
        let subject = NodeConfiguratorStandardPrivileged {};
        let args = ArgsBuilder::new()
            .param("--dns-servers", "1.2.3.4")
            .param("--ip", "1.2.3.4")
            .param("--chain", "dev");

        let config = subject.configure(&args.into(), &mut FakeStreamHolder::new().streams());

        assert_eq!(
            config.blockchain_bridge_config.chain_id,
            chain_id_from_name("dev")
        );
    }

    #[test]
    fn privileged_configuration_accepts_network_chain_selection_for_ropsten() {
        let subject = NodeConfiguratorStandardPrivileged {};
        let args = ArgsBuilder::new()
            .param("--dns-servers", "1.2.3.4")
            .param("--ip", "1.2.3.4")
            .param("--chain", "ropsten");

        let config = subject.configure(&args.into(), &mut FakeStreamHolder::new().streams());

        assert_eq!(
            config.blockchain_bridge_config.chain_id,
            chain_id_from_name("ropsten")
        );
    }

    #[test]
    fn privileged_configuration_defaults_network_chain_selection_to_ropsten() {
        let subject = NodeConfiguratorStandardPrivileged {};
        let args = ArgsBuilder::new()
            .param("--dns-servers", "1.2.3.4")
            .param("--ip", "1.2.3.4");

        let config = subject.configure(&args.into(), &mut FakeStreamHolder::new().streams());

        assert_eq!(
            config.blockchain_bridge_config.chain_id,
            chain_id_from_name(DEFAULT_CHAIN_NAME)
        );
    }

    #[test]
    fn privileged_configuration_rejects_mainnet_network_chain_selection() {
        let subject = NodeConfiguratorStandardPrivileged {};
        let args = ArgsBuilder::new()
            .param("--dns-servers", "1.2.3.4")
            .param("--ip", "1.2.3.4")
            .param("--chain", "mainnet");

        let bootstrapper_config =
            subject.configure(&args.into(), &mut FakeStreamHolder::new().streams());
        assert_eq!(
            bootstrapper_config.blockchain_bridge_config.chain_id,
            chain_id_from_name("mainnet")
        );
    }

    #[test]
    fn unprivileged_configuration_gets_parameter_gas_price() {
        let data_dir = ensure_node_home_directory_exists(
            "node_configurator_standard",
            "unprivileged_configuration_gets_parameter_gas_price",
        );
        let mut subject = NodeConfiguratorStandardUnprivileged::new(&BootstrapperConfig::new());
        subject.privileged_config = BootstrapperConfig::new();
        subject.privileged_config.data_directory = data_dir;
        let expected_gas_price = "57";
        let args = ArgsBuilder::new()
            .param("--dns-servers", "1.2.3.4")
            .param("--gas-price", expected_gas_price);

        let config = subject.configure(&args.into(), &mut FakeStreamHolder::new().streams());

        assert_eq!(
            config.blockchain_bridge_config.gas_price,
            u64::from_str_radix(expected_gas_price, 10).ok()
        );
    }

    #[test]
    fn unprivileged_configuration_does_not_set_gas_price_when_not_provided() {
        let data_dir = ensure_node_home_directory_exists(
            "node_configurator_standard",
            "unprivileged_configuration_does_not_set_gas_price_when_not_provided",
        );
        let mut subject = NodeConfiguratorStandardUnprivileged::new(&BootstrapperConfig::new());
        subject.privileged_config = BootstrapperConfig::new();
        subject.privileged_config.data_directory = data_dir;
        let args = ArgsBuilder::new().param("--dns-servers", "1.2.3.4");

        let config = subject.configure(&args.into(), &mut FakeStreamHolder::new().streams());

        assert_eq!(config.blockchain_bridge_config.gas_price, None);
    }

    #[test]
    #[should_panic(expected = "error: Invalid value for \\'--gas-price <GAS-PRICE>\\': unleaded")]
    fn privileged_configuration_rejects_invalid_gas_price() {
        let subject = NodeConfiguratorStandardPrivileged {};
        let args = ArgsBuilder::new()
            .param("--dns-servers", "1.2.3.4")
            .param("--gas-price", "unleaded");

        subject.configure(&args.into(), &mut FakeStreamHolder::new().streams());
    }

    #[test]
    fn configure_database_with_data_specified_on_command_line_but_not_in_database_without_seed() {
        let mut config = BootstrapperConfig::new();
        config.clandestine_port_opt = Some(1234);
        let earning_address = "0x0123456789012345678901234567890123456789";
        let consuming_private_key_text =
            "ABCD00EFABCD00EFABCD00EFABCD00EFABCD00EFABCD00EFABCD00EFABCD00EF";
        let consuming_private_key =
            PlainData::from(consuming_private_key_text.from_hex::<Vec<u8>>().unwrap());
        let gas_price = 4u64;
        let keypair = Bip32ECKeyPair::from_raw_secret(consuming_private_key.as_slice()).unwrap();
        let consuming_public_key = keypair.secret().public();
        let consuming_public_key_bytes = consuming_public_key.bytes();
        config.earning_wallet = Wallet::new(earning_address);
        config.consuming_wallet = Some(Wallet::from(keypair));
        config.blockchain_bridge_config.gas_price = Some(gas_price);
        let set_clandestine_port_params_arc = Arc::new(Mutex::new(vec![]));
        let set_earning_wallet_address_params_arc = Arc::new(Mutex::new(vec![]));
        let set_consuming_public_key_params_arc = Arc::new(Mutex::new(vec![]));
        let set_gas_price_params_arc = Arc::new(Mutex::new(vec![]));
        let persistent_config = PersistentConfigurationMock::new()
            .earning_wallet_address_result(None)
            .consuming_wallet_public_key_result(None)
            .consuming_wallet_derivation_path_result(None)
            .set_clandestine_port_params(&set_clandestine_port_params_arc)
            .set_earning_wallet_address_params(&set_earning_wallet_address_params_arc)
            .set_consuming_wallet_public_key_params(&set_consuming_public_key_params_arc)
            .set_gas_price_params(&set_gas_price_params_arc);

        standard::configure_database(&config, &persistent_config);

        let set_clandestine_port_params = set_clandestine_port_params_arc.lock().unwrap();
        assert_eq!(*set_clandestine_port_params, vec![1234]);
        let set_earning_wallet_address_params =
            set_earning_wallet_address_params_arc.lock().unwrap();
        assert_eq!(
            *set_earning_wallet_address_params,
            vec![earning_address.to_string()]
        );
        let set_consuming_public_key_params = set_consuming_public_key_params_arc.lock().unwrap();
        assert_eq!(
            *set_consuming_public_key_params,
            vec![PlainData::new(consuming_public_key_bytes)]
        );
        let set_gas_price_params = set_gas_price_params_arc.lock().unwrap();
        assert_eq!(*set_gas_price_params, vec![gas_price]);
    }

    #[test]
    fn configure_database_with_data_specified_on_command_line_and_in_database_without_seed() {
        let mut config = BootstrapperConfig::new();
        config.clandestine_port_opt = Some(1234);
        let earning_address = "0x0123456789012345678901234567890123456789";
        let consuming_private_key_text =
            "ABCD00EFABCD00EFABCD00EFABCD00EFABCD00EFABCD00EFABCD00EFABCD00EF";
        let consuming_private_key =
            PlainData::from(consuming_private_key_text.from_hex::<Vec<u8>>().unwrap());
        let keypair = Bip32ECKeyPair::from_raw_secret(consuming_private_key.as_slice()).unwrap();
        let consuming_public_key = keypair.secret().public();
        let consuming_public_key_text = consuming_public_key.bytes().to_hex::<String>();
        config.consuming_wallet = Some(Wallet::from(keypair));
        let set_clandestine_port_params_arc = Arc::new(Mutex::new(vec![]));
        let set_earning_wallet_address_params_arc = Arc::new(Mutex::new(vec![]));
        let set_consuming_public_key_params_arc = Arc::new(Mutex::new(vec![]));
        let persistent_config = PersistentConfigurationMock::new()
            .earning_wallet_address_result(Some(earning_address.to_string()))
            .consuming_wallet_public_key_result(Some(consuming_public_key_text))
            .consuming_wallet_derivation_path_result(None)
            .set_clandestine_port_params(&set_clandestine_port_params_arc)
            .set_earning_wallet_address_params(&set_earning_wallet_address_params_arc)
            .set_consuming_wallet_public_key_params(&set_consuming_public_key_params_arc);

        standard::configure_database(&config, &persistent_config);

        let set_clandestine_port_params = set_clandestine_port_params_arc.lock().unwrap();
        assert_eq!(*set_clandestine_port_params, vec![1234]);
        let set_earning_wallet_address_params =
            set_earning_wallet_address_params_arc.lock().unwrap();
        assert_eq!(set_earning_wallet_address_params.len(), 0);
        let set_consuming_public_key_params = set_consuming_public_key_params_arc.lock().unwrap();
        assert_eq!(set_consuming_public_key_params.len(), 0);
    }

    #[test]
    #[should_panic(expected = "Internal error: consuming wallet must be derived from keypair")]
    fn configure_database_with_non_keypair_consuming_wallet() {
        let mut config = BootstrapperConfig::new();
        config.clandestine_port_opt = Some(1234);
        config.consuming_wallet =
            Some(Wallet::from_str("0x0123456789ABCDEF0123456789ABCDEF01234567").unwrap());
        let set_clandestine_port_params_arc = Arc::new(Mutex::new(vec![]));
        let set_consuming_public_key_params_arc = Arc::new(Mutex::new(vec![]));
        let persistent_config = PersistentConfigurationMock::new()
            .earning_wallet_address_result(None)
            .consuming_wallet_public_key_result(None)
            .consuming_wallet_derivation_path_result(None)
            .set_clandestine_port_params(&set_clandestine_port_params_arc)
            .set_consuming_wallet_public_key_params(&set_consuming_public_key_params_arc);

        standard::configure_database(&config, &persistent_config);
    }

    #[test]
    fn configure_database_with_no_data_specified() {
        let mut config = BootstrapperConfig::new();
        config.clandestine_port_opt = None;
        config.consuming_wallet = None;
        config.earning_wallet = DEFAULT_EARNING_WALLET.clone();
        let set_clandestine_port_params_arc = Arc::new(Mutex::new(vec![]));
        let set_consuming_public_key_params_arc = Arc::new(Mutex::new(vec![]));
        let set_earning_wallet_address_params_arc = Arc::new(Mutex::new(vec![]));
        let persistent_config = PersistentConfigurationMock::new()
            .earning_wallet_address_result(None)
            .consuming_wallet_public_key_result(None)
            .consuming_wallet_derivation_path_result(None)
            .set_clandestine_port_params(&set_clandestine_port_params_arc)
            .set_consuming_wallet_public_key_params(&set_consuming_public_key_params_arc)
            .set_earning_wallet_address_params(&set_earning_wallet_address_params_arc);

        standard::configure_database(&config, &persistent_config);

        let set_clandestine_port_params = set_clandestine_port_params_arc.lock().unwrap();
        let no_ports: Vec<u16> = vec![];
        assert_eq!(*set_clandestine_port_params, no_ports);
        let set_consuming_public_key_params = set_consuming_public_key_params_arc.lock().unwrap();
        let no_keys: Vec<PlainData> = vec![];
        assert_eq!(*set_consuming_public_key_params, no_keys);
        let set_earning_wallet_address_params =
            set_earning_wallet_address_params_arc.lock().unwrap();
        assert_eq!(
            *set_earning_wallet_address_params,
            vec![DEFAULT_EARNING_WALLET.to_string()]
        )
    }
}<|MERGE_RESOLUTION|>--- conflicted
+++ resolved
@@ -89,9 +89,6 @@
     "The Ethereum client you wish to use to provide Blockchain \
      exit services from your MASQ Node (e.g. http://localhost:8545, \
      https://ropsten.infura.io/v3/YOUR-PROJECT-ID, https://mainnet.infura.io/v3/YOUR-PROJECT-ID).";
-const CHAIN_HELP: &str =
-    "The blockchain network Node will configure itself to use. You must ensure the \
-    Ethereum client specified by --blockchain-service-url communicates with the same blockchain network.";
 const DNS_SERVERS_HELP: &str =
     "IP addresses of DNS Servers for host name look-up while providing exit \
      services for other MASQ Nodes (e.g. 1.0.0.1,1.1.1.1,8.8.8.8,9.9.9.9, etc.)";
@@ -116,11 +113,7 @@
      this:\n\ngBviQbjOS3e5ReFQCvIhUM3i02d1zPleo1iXg/EN6zQ:86.75.30.9:5542 (initial ':' for testnet) and\n\
      gBviQbjOS3e5ReFQCvIhUM3i02d1zPleo1iXg/EN6zQ@86.75.30.9:5542 (initial '@' for mainnet)\n\n\
      If you have more than one, separate them with commas (but no spaces). There is no default value; \
-<<<<<<< HEAD
      if you don't specify a neighbor, your Node will start without being connected to any MASQ \
-     Network, although other Nodes will be able to connect to yours if they know your Node's descriptor.";
-=======
-     if you don't specify a neighbor, your Node will start without being connected to any Substratum \
      Network, although other Nodes will be able to connect to yours if they know your Node's descriptor. \
      --neighbors is meaningless in --neighborhood-mode zero-hop.";
 const NEIGHBORHOOD_MODE_HELP: &str = "This configures the way the Node relates to other Nodes.\n\n\
@@ -142,7 +135,6 @@
      standard means that your Node will operate fully unconstrained, both originating and accepting \
      connections, both consuming and providing services, and when you operate behind a router, it \
      requires that you forward your clandestine port through that router to your Node's machine.";
->>>>>>> 8d9c61c9
 const WALLET_PASSWORD_HELP: &str =
     "A password or phrase to decrypt your consuming wallet or a keystore file. Can be changed \
      later and still produce the same addresses.";
@@ -1441,8 +1433,7 @@
         #[cfg(target_os = "macos")]
         assert_eq!(
             config.data_directory,
-            PathBuf::from("/home/booga/Library/Application Support/MASQ")
-                .join(DEFAULT_CHAIN_NAME)
+            PathBuf::from("/home/booga/Library/Application Support/MASQ").join(DEFAULT_CHAIN_NAME)
         );
     }
 
