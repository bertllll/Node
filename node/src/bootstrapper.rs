--- conflicted
+++ resolved
@@ -1,29 +1,5 @@
-use std::collections::HashMap;
-use std::env::var;
-use std::fmt;
-use std::fmt::{Debug, Display, Error, Formatter};
-use std::net::SocketAddr;
-use std::path::PathBuf;
-use std::str::FromStr;
-use std::time::Duration;
-use std::vec::Vec;
-
-use futures::try_ready;
-use itertools::Itertools;
-use log::LevelFilter;
-use tokio::prelude::stream::futures_unordered::FuturesUnordered;
-use tokio::prelude::Async;
-use tokio::prelude::Future;
-use tokio::prelude::Stream;
-
-use masq_lib::command::StdStreams;
-use masq_lib::constants::{DEFAULT_UI_PORT, MASQ_URL_PREFIX};
-use masq_lib::crash_point::CrashPoint;
-use masq_lib::multi_config::MultiConfig;
-use masq_lib::shared_schema::ConfiguratorError;
-use masq_lib::test_utils::utils::TEST_DEFAULT_CHAIN_ID;
-
 // Copyright (c) 2017-2019, Substratum LLC (https://substratum.net) and/or its affiliates. All rights reserved.
+
 use crate::accountant::{DEFAULT_PAYABLE_SCAN_INTERVAL, DEFAULT_PAYMENT_RECEIVED_SCAN_INTERVAL};
 use crate::actor_system_factory::ActorFactoryReal;
 use crate::actor_system_factory::ActorSystemFactory;
@@ -59,6 +35,28 @@
 use crate::sub_lib::socket_server::ConfiguredByPrivilege;
 use crate::sub_lib::ui_gateway::UiGatewayConfig;
 use crate::sub_lib::wallet::Wallet;
+use std::collections::HashMap;
+use std::env::var;
+use std::fmt;
+use std::fmt::{Debug, Display, Error, Formatter};
+use std::net::SocketAddr;
+use std::path::PathBuf;
+use std::str::FromStr;
+use std::time::Duration;
+use std::vec::Vec;
+use futures::try_ready;
+use itertools::Itertools;
+use log::LevelFilter;
+use tokio::prelude::stream::futures_unordered::FuturesUnordered;
+use tokio::prelude::Async;
+use tokio::prelude::Future;
+use tokio::prelude::Stream;
+use masq_lib::command::StdStreams;
+use masq_lib::constants::{DEFAULT_UI_PORT, MASQ_URL_PREFIX};
+use masq_lib::crash_point::CrashPoint;
+use masq_lib::multi_config::MultiConfig;
+use masq_lib::shared_schema::ConfiguratorError;
+use masq_lib::test_utils::utils::TEST_DEFAULT_CHAIN_ID;
 
 static mut MAIN_CRYPTDE_BOX_OPT: Option<Box<dyn CryptDE>> = None;
 static mut ALIAS_CRYPTDE_BOX_OPT: Option<Box<dyn CryptDE>> = None;
@@ -337,14 +335,8 @@
                 ui_port: DEFAULT_UI_PORT,
             },
             blockchain_bridge_config: BlockchainBridgeConfig {
-<<<<<<< HEAD
                 blockchain_service_url_opt: None,
                 chain_id: TEST_DEFAULT_CHAIN_ID,
-=======
-                blockchain_service_url: None,
-                chain_id: 3u8, /*DEFAULT_CHAIN_ID*/
-                //TODO this seems wrong, why do we want Ropsten to be a default chain?
->>>>>>> a786538a
                 gas_price: 1,
             },
             port_configurations: HashMap::new(),
