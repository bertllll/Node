// Copyright (c) 2017-2019, Substratum LLC (https://substratum.net) and/or its affiliates. All rights reserved.
use crate::accountant::{DEFAULT_PAYABLE_SCAN_INTERVAL, DEFAULT_PAYMENT_RECEIVED_SCAN_INTERVAL};
use crate::actor_system_factory::ActorFactoryReal;
use crate::actor_system_factory::ActorSystemFactory;
use crate::actor_system_factory::ActorSystemFactoryReal;
use crate::blockchain::blockchain_interface::chain_id_from_name;
use crate::crash_test_dummy::CrashTestDummy;
use crate::database::db_initializer::{DbInitializer, DbInitializerReal};
use crate::db_config::config_dao::ConfigDaoReal;
use crate::db_config::persistent_configuration::{
    PersistentConfiguration, PersistentConfigurationReal,
};
use crate::discriminator::DiscriminatorFactory;
use crate::json_discriminator_factory::JsonDiscriminatorFactory;
use crate::listener_handler::ListenerHandler;
use crate::listener_handler::ListenerHandlerFactory;
use crate::listener_handler::ListenerHandlerFactoryReal;
use crate::node_configurator::node_configurator_standard::{
    NodeConfiguratorStandardPrivileged, NodeConfiguratorStandardUnprivileged,
};
use crate::node_configurator::{DirsWrapper, NodeConfigurator};
use crate::privilege_drop::{IdWrapper, IdWrapperReal};
use crate::server_initializer::LoggerInitializerWrapper;
use crate::sub_lib::accountant;
use crate::sub_lib::accountant::AccountantConfig;
use crate::sub_lib::blockchain_bridge::BlockchainBridgeConfig;
use crate::sub_lib::cryptde::CryptDE;
use crate::sub_lib::cryptde_null::CryptDENull;
use crate::sub_lib::cryptde_real::CryptDEReal;
use crate::sub_lib::logger::Logger;
use crate::sub_lib::neighborhood::NodeDescriptor;
use crate::sub_lib::neighborhood::{NeighborhoodConfig, NeighborhoodMode};
use crate::sub_lib::node_addr::NodeAddr;
use crate::sub_lib::socket_server::SocketServer;
use crate::sub_lib::ui_gateway::UiGatewayConfig;
use crate::sub_lib::wallet::Wallet;
use futures::try_ready;
use itertools::Itertools;
use log::LevelFilter;
use masq_lib::command::StdStreams;
use masq_lib::constants::{DEFAULT_CHAIN_NAME, DEFAULT_UI_PORT};
use masq_lib::crash_point::CrashPoint;
use masq_lib::shared_schema::ConfiguratorError;
use std::collections::HashMap;
use std::env::var;
use std::fmt;
use std::fmt::{Debug, Display, Error, Formatter};
use std::net::SocketAddr;
use std::path::PathBuf;
use std::str::FromStr;
use std::time::Duration;
use std::vec::Vec;
use tokio::prelude::stream::futures_unordered::FuturesUnordered;
use tokio::prelude::Async;
use tokio::prelude::Future;
use tokio::prelude::Stream;

static mut MAIN_CRYPTDE_BOX_OPT: Option<Box<dyn CryptDE>> = None;
static mut ALIAS_CRYPTDE_BOX_OPT: Option<Box<dyn CryptDE>> = None;

pub fn main_cryptde_ref() -> &'static dyn CryptDE {
    unsafe {
        MAIN_CRYPTDE_BOX_OPT
            .as_ref()
            .expect("Internal error: Main CryptDE uninitialized")
            .as_ref()
    }
}

pub fn alias_cryptde_ref() -> &'static dyn CryptDE {
    unsafe {
        ALIAS_CRYPTDE_BOX_OPT
            .as_ref()
            .expect("Internal error: Alias CryptDE uninitialized")
            .as_ref()
    }
}

#[derive(Clone, Debug)]
pub struct PortConfiguration {
    pub discriminator_factories: Vec<Box<dyn DiscriminatorFactory>>,
    pub is_clandestine: bool,
}

impl PortConfiguration {
    pub fn new(
        discriminator_factories: Vec<Box<dyn DiscriminatorFactory>>,
        is_clandestine: bool,
    ) -> PortConfiguration {
        PortConfiguration {
            discriminator_factories,
            is_clandestine,
        }
    }
}

pub trait EnvironmentWrapper: Send + Sync {
    fn var(&self, key: &str) -> Option<String>;
}

pub struct EnvironmentWrapperReal;

impl EnvironmentWrapper for EnvironmentWrapperReal {
    fn var(&self, key: &str) -> Option<String> {
        match var(key) {
            Ok(s) => Some(s),
            Err(_) => None,
        }
    }
}

pub struct RealUser {
    environment_wrapper: Box<dyn EnvironmentWrapper>,
    pub uid_opt: Option<i32>,
    pub gid_opt: Option<i32>,
    pub home_dir_opt: Option<PathBuf>,
}

impl Debug for RealUser {
    fn fmt(&self, f: &mut Formatter) -> Result<(), Error> {
        write!(
            f,
            "uid: {:?}, gid: {:?}, home_dir: {:?}",
            self.uid_opt, self.gid_opt, self.home_dir_opt
        )
    }
}

impl PartialEq for RealUser {
    fn eq(&self, other: &Self) -> bool {
        self.uid_opt == other.uid_opt
            && self.gid_opt == other.gid_opt
            && self.home_dir_opt == other.home_dir_opt
    }
}

impl Default for RealUser {
    fn default() -> Self {
        RealUser::null()
    }
}

impl Clone for RealUser {
    fn clone(&self) -> Self {
        RealUser::new(self.uid_opt, self.gid_opt, self.home_dir_opt.clone())
    }
}

impl FromStr for RealUser {
    type Err = ();

    fn from_str(triple: &str) -> Result<Self, Self::Err> {
        let parts: Vec<&str> = triple.splitn(3, ':').collect_vec();
        // validator should have ensured that there are exactly three parts,
        // and that the first two are empty or numeric
        if parts.len() < 3 {
            return Err(());
        }
        let real_user = RealUser::new(
            match &parts[0] {
                s if s.is_empty() => None,
                s => match s.parse() {
                    Ok(uid) => Some(uid),
                    Err(_) => return Err(()),
                },
            },
            match &parts[1] {
                s if s.is_empty() => None,
                s => match s.parse() {
                    Ok(gid) => Some(gid),
                    Err(_) => return Err(()),
                },
            },
            match &parts[2] {
                s if s.is_empty() => None,
                s => Some(s.into()),
            },
        );
        Ok(real_user)
    }
}

impl RealUser {
    pub fn new(
        uid_opt: Option<i32>,
        gid_opt: Option<i32>,
        home_dir_opt: Option<PathBuf>,
    ) -> RealUser {
        let mut result = RealUser {
            environment_wrapper: Box::new(EnvironmentWrapperReal),
            uid_opt: None,
            gid_opt: None,
            home_dir_opt,
        };
        result.initialize_ids(Box::new(IdWrapperReal {}), uid_opt, gid_opt);
        result
    }

    pub fn null() -> RealUser {
        RealUser {
            environment_wrapper: Box::new(EnvironmentWrapperReal),
            uid_opt: None,
            gid_opt: None,
            home_dir_opt: None,
        }
    }

    pub fn populate(&self, dirs_wrapper: &dyn DirsWrapper) -> RealUser {
        let uid = Self::first_present(vec![self.uid_opt, self.id_from_env("SUDO_UID")]);
        let gid = Self::first_present(vec![self.gid_opt, self.id_from_env("SUDO_GID")]);
        let home_dir = Self::first_present(vec![
            self.home_dir_opt.clone(),
            self.sudo_home_from_sudo_user_and_home(dirs_wrapper),
            dirs_wrapper.home_dir(),
        ]);
        RealUser::new(Some(uid), Some(gid), Some(home_dir))
    }

    fn sudo_home_from_sudo_user_and_home(&self, dirs_wrapper: &dyn DirsWrapper) -> Option<PathBuf> {
        match (self.environment_wrapper.var ("SUDO_USER"), dirs_wrapper.home_dir()) {
            (Some (sudo_user), Some (home_dir)) =>
                match home_dir.parent().map(|px| px.join(PathBuf::from(sudo_user))) {
                    Some (hd) => Some (hd),
                    None => panic!("Cannot determine non-privileged home directory. Make sure you're specifying --real-user."),
                },
            _ => None
        }
    }

    fn id_from_env(&self, name: &str) -> Option<i32> {
        match self.environment_wrapper.var(name) {
            Some(s) => match s.parse::<i32>() {
                Ok(n) => Some(n),
                Err(_) => None,
            },
            None => None,
        }
    }

    fn first_present<T>(candidates: Vec<Option<T>>) -> T {
        candidates
            .into_iter()
            .find(|t_opt| t_opt.is_some())
            .expect("Nothing was present")
            .expect("Internal error")
    }

<<<<<<< HEAD
    fn initialize_ids(
        &mut self,
        id_wrapper: Box<dyn IdWrapper>,
        uid_opt: Option<i32>,
        gid_opt: Option<i32>,
    ) {
        self.uid_opt = Some(
            uid_opt.unwrap_or_else(|| self.id_from_env("SUDO_UID").unwrap_or(id_wrapper.getuid())),
        );
        self.gid_opt = Some(
            gid_opt.unwrap_or_else(|| self.id_from_env("SUDO_GID").unwrap_or(id_wrapper.getgid())),
        );
=======
    fn initialize_ids(&mut self, id_wrapper: Box<dyn IdWrapper>, uid_opt: Option<i32>, gid_opt: Option<i32>) {
        self.uid_opt = Some (uid_opt.unwrap_or_else(|| self.id_from_env("SUDO_UID").unwrap_or_else(||id_wrapper.getuid())));
        self.gid_opt = Some (gid_opt.unwrap_or_else(|| self.id_from_env("SUDO_GID").unwrap_or_else(||id_wrapper.getgid())));
>>>>>>> 7ae88043
    }
}

impl Display for RealUser {
    fn fmt(&self, f: &mut Formatter<'_>) -> fmt::Result {
        write!(
            f,
            "{}:{}:{}",
            match self.uid_opt {
                Some(uid) => format!("{}", uid),
                None => "".to_string(),
            },
            match self.gid_opt {
                Some(gid) => format!("{}", gid),
                None => "".to_string(),
            },
            match &self.home_dir_opt {
                Some(home_dir) => home_dir.to_string_lossy().to_string(),
                None => "".to_string(),
            },
        )
    }
}

#[derive(Clone, Debug)]
pub struct BootstrapperConfig {
    // These fields can be set while privileged without penalty
    pub log_level: LevelFilter,
    pub dns_servers: Vec<SocketAddr>,
    pub accountant_config: AccountantConfig,
    pub crash_point: CrashPoint,
    pub clandestine_discriminator_factories: Vec<Box<dyn DiscriminatorFactory>>,
    pub ui_gateway_config: UiGatewayConfig,
    pub blockchain_bridge_config: BlockchainBridgeConfig,
    pub port_configurations: HashMap<u16, PortConfiguration>,
    pub data_directory: PathBuf,
    pub main_cryptde_null_opt: Option<CryptDENull>,
    pub alias_cryptde_null_opt: Option<CryptDENull>,
    pub real_user: RealUser,

    // These fields must be set without privilege: otherwise the database will be created as root
    pub db_password_opt: Option<String>,
    pub clandestine_port_opt: Option<u16>,
    pub consuming_wallet: Option<Wallet>,
    pub earning_wallet: Wallet,
    pub neighborhood_config: NeighborhoodConfig,
}

impl Default for BootstrapperConfig {
    fn default() -> Self {
        Self::new()
    }
}

impl BootstrapperConfig {
    pub fn new() -> BootstrapperConfig {
        BootstrapperConfig {
            // These fields can be set while privileged without penalty
            log_level: LevelFilter::Off,
            dns_servers: vec![],
            accountant_config: AccountantConfig {
                payable_scan_interval: Duration::from_secs(DEFAULT_PAYABLE_SCAN_INTERVAL),
                payment_received_scan_interval: Duration::from_secs(
                    DEFAULT_PAYMENT_RECEIVED_SCAN_INTERVAL,
                ),
            },
            crash_point: CrashPoint::None,
            clandestine_discriminator_factories: vec![],
            ui_gateway_config: UiGatewayConfig {
                ui_port: DEFAULT_UI_PORT,
                node_descriptor: String::from(""),
            },
            blockchain_bridge_config: BlockchainBridgeConfig {
                blockchain_service_url: None,
                chain_id: 3u8, /*DEFAULT_CHAIN_ID*/
                gas_price: 1,
            },
            port_configurations: HashMap::new(),
            data_directory: PathBuf::new(),
            main_cryptde_null_opt: None,
            alias_cryptde_null_opt: None,
            real_user: RealUser::new(None, None, None),

            // These fields must be set without privilege: otherwise the database will be created as root
            db_password_opt: None,
            clandestine_port_opt: None,
            earning_wallet: accountant::DEFAULT_EARNING_WALLET.clone(),
            consuming_wallet: None,
            neighborhood_config: NeighborhoodConfig {
                mode: NeighborhoodMode::ZeroHop,
            },
        }
    }

    pub fn merge_unprivileged(&mut self, unprivileged: BootstrapperConfig) {
        self.blockchain_bridge_config.gas_price = unprivileged.blockchain_bridge_config.gas_price;
        self.clandestine_port_opt = unprivileged.clandestine_port_opt;
        self.neighborhood_config = unprivileged.neighborhood_config;
        self.earning_wallet = unprivileged.earning_wallet;
        self.consuming_wallet = unprivileged.consuming_wallet;
        self.db_password_opt = unprivileged.db_password_opt;
    }
}

pub struct Bootstrapper {
    listener_handler_factory: Box<dyn ListenerHandlerFactory>,
    listener_handlers: FuturesUnordered<Box<dyn ListenerHandler<Item = (), Error = ()>>>,
    actor_system_factory: Box<dyn ActorSystemFactory>,
    logger_initializer: Box<dyn LoggerInitializerWrapper>,
    config: BootstrapperConfig,
}

impl Future for Bootstrapper {
    type Item = ();
    type Error = ();

    fn poll(&mut self) -> Result<Async<<Self as Future>::Item>, <Self as Future>::Error> {
        try_ready!(CrashTestDummy::new(self.config.crash_point, BootstrapperConfig::new()).poll());

        try_ready!(self.listener_handlers.poll());
        Ok(Async::Ready(()))
    }
}

impl SocketServer<BootstrapperConfig> for Bootstrapper {
    fn get_configuration(&self) -> &BootstrapperConfig {
        &self.config
    }

    fn initialize_as_privileged(
        &mut self,
        args: &[String],
        streams: &mut StdStreams,
    ) -> Result<(), ConfiguratorError> {
        self.config =
            match NodeConfiguratorStandardPrivileged::new().configure(&args.to_vec(), streams) {
                Ok(config) => config,
                Err(e) => return Err(e),
            };

        self.logger_initializer.init(
            self.config.data_directory.clone(),
            &self.config.real_user,
            self.config.log_level,
            None,
        );
        self.listener_handlers =
            FuturesUnordered::<Box<dyn ListenerHandler<Item = (), Error = ()>>>::new();

        let port_configurations = self.config.port_configurations.clone();
        port_configurations
            .iter()
            .for_each(|(port, port_configuration)| {
                let mut listener_handler = self.listener_handler_factory.make();
                match listener_handler
                    .bind_port_and_configuration(*port, port_configuration.clone())
                {
                    Ok(()) => (),
                    Err(e) => panic!("Could not listen on port {}: {}", port, e.to_string()),
                }
                self.listener_handlers.push(listener_handler);
            });
        Ok(())
    }

    fn initialize_as_unprivileged(
        &mut self,
        args: &[String],
        streams: &mut StdStreams,
    ) -> Result<(), ConfiguratorError> {
        // NOTE: The following line of code is not covered by unit tests
        fdlimit::raise_fd_limit();
        let unprivileged_config = NodeConfiguratorStandardUnprivileged::new(&self.config)
            .configure(&args.to_vec(), streams)?;
        self.config.merge_unprivileged(unprivileged_config);
        self.establish_clandestine_port();
        let (cryptde_ref, _) = Bootstrapper::initialize_cryptdes(
            &self.config.main_cryptde_null_opt,
            &self.config.alias_cryptde_null_opt,
            self.config.blockchain_bridge_config.chain_id,
        );
        self.config.ui_gateway_config.node_descriptor = Bootstrapper::report_local_descriptor(
            cryptde_ref,
            self.config.neighborhood_config.mode.node_addr_opt(),
            streams,
            self.config.blockchain_bridge_config.chain_id,
        );
        let stream_handler_pool_subs = self
            .actor_system_factory
            .make_and_start_actors(self.config.clone(), Box::new(ActorFactoryReal {}));

        for f in self.listener_handlers.iter_mut() {
            f.bind_subs(stream_handler_pool_subs.add_sub.clone());
        }
        Ok(())
    }
}

impl Bootstrapper {
    pub fn new(logger_initializer: Box<dyn LoggerInitializerWrapper>) -> Bootstrapper {
        Bootstrapper {
            listener_handler_factory: Box::new(ListenerHandlerFactoryReal::new()),
            listener_handlers:
                FuturesUnordered::<Box<dyn ListenerHandler<Item = (), Error = ()>>>::new(),
            actor_system_factory: Box::new(ActorSystemFactoryReal {}),
            logger_initializer,
            config: BootstrapperConfig::new(),
        }
    }

    #[cfg(test)] // The real ones are private, but ActorSystemFactory needs to use them for testing
    pub fn pub_initialize_cryptdes_for_testing(
        main_cryptde_null_opt: &Option<CryptDENull>,
        alias_cryptde_null_opt: &Option<CryptDENull>,
    ) -> (&'static dyn CryptDE, &'static dyn CryptDE) {
        Self::initialize_cryptdes(
            main_cryptde_null_opt,
            alias_cryptde_null_opt,
            masq_lib::test_utils::utils::DEFAULT_CHAIN_ID,
        )
    }

    fn initialize_cryptdes(
        main_cryptde_null_opt: &Option<CryptDENull>,
        alias_cryptde_null_opt: &Option<CryptDENull>,
        chain_id: u8,
    ) -> (&'static dyn CryptDE, &'static dyn CryptDE) {
        match main_cryptde_null_opt {
            Some(cryptde_null) => unsafe {
                MAIN_CRYPTDE_BOX_OPT = Some(Box::new(cryptde_null.clone()))
            },
            None => unsafe { MAIN_CRYPTDE_BOX_OPT = Some(Box::new(CryptDEReal::new(chain_id))) },
        }
        match alias_cryptde_null_opt {
            Some(cryptde_null) => unsafe {
                ALIAS_CRYPTDE_BOX_OPT = Some(Box::new(cryptde_null.clone()))
            },
            None => unsafe { ALIAS_CRYPTDE_BOX_OPT = Some(Box::new(CryptDEReal::new(chain_id))) },
        }
        (main_cryptde_ref(), alias_cryptde_ref())
    }

    fn report_local_descriptor(
        cryptde: &dyn CryptDE,
        node_addr_opt: Option<NodeAddr>,
        streams: &mut StdStreams<'_>,
        chain_id: u8,
    ) -> String {
        let descriptor = match node_addr_opt {
            Some(node_addr) => {
                let node_descriptor = NodeDescriptor::from((
                    cryptde.public_key(),
                    &node_addr,
                    chain_id == chain_id_from_name(DEFAULT_CHAIN_NAME),
                    cryptde,
                ));
                node_descriptor.to_string(cryptde)
            }
            None => format!(
                "{}::",
                cryptde.public_key_to_descriptor_fragment(&cryptde.public_key())
            ),
        };
        let descriptor_msg = format!("MASQ Node local descriptor: {}", descriptor);
        writeln!(streams.stdout, "{}", descriptor_msg).expect("Internal error");
        info!(Logger::new("Bootstrapper"), "{}", descriptor_msg);
        descriptor
    }

    fn establish_clandestine_port(&mut self) {
        if let NeighborhoodMode::Standard(node_addr, neighbor_configs, rate_pack) =
            &self.config.neighborhood_config.mode
        {
            let conn = DbInitializerReal::new()
                .initialize(
                    &self.config.data_directory,
                    self.config.blockchain_bridge_config.chain_id,
                    true,
                )
                .expect("Cannot initialize database");
            let config_dao = ConfigDaoReal::new(conn);
            let mut persistent_config = PersistentConfigurationReal::new(Box::new(config_dao));
            if let Some(clandestine_port) = self.config.clandestine_port_opt {
                persistent_config
                    .set_clandestine_port(clandestine_port)
                    .expect("Test-drive me!")
            }
            let clandestine_port = persistent_config
                .clandestine_port()
                .expect("Test-drive me!")
                .expect("Test-drive me!");
            let mut listener_handler = self.listener_handler_factory.make();
            listener_handler
                .bind_port_and_configuration(
                    clandestine_port,
                    PortConfiguration {
                        discriminator_factories: vec![Box::new(JsonDiscriminatorFactory::new())],
                        is_clandestine: true,
                    },
                )
                .expect("Failed to bind ListenerHandler to clandestine port");
            self.listener_handlers.push(listener_handler);
            self.config.neighborhood_config = NeighborhoodConfig {
                mode: NeighborhoodMode::Standard(
                    NodeAddr::new(&node_addr.ip_addr(), &[clandestine_port]),
                    neighbor_configs.clone(),
                    rate_pack.clone(),
                ),
            };
        }
        self.config
            .clandestine_discriminator_factories
            .push(Box::new(JsonDiscriminatorFactory::new()));
    }
}

#[cfg(test)]
mod tests {
    use super::*;
    use crate::actor_system_factory::ActorFactory;
    use crate::blockchain::blockchain_interface::chain_id_from_name;
    use crate::database::db_initializer::{DbInitializer, DbInitializerReal};
    use crate::db_config::config_dao::ConfigDaoReal;
    use crate::db_config::persistent_configuration::{
        PersistentConfiguration, PersistentConfigurationReal,
    };
    use crate::discriminator::Discriminator;
    use crate::discriminator::UnmaskedChunk;
    use crate::node_test_utils::make_stream_handler_pool_subs_from;
    use crate::node_test_utils::TestLogOwner;
    use crate::node_test_utils::{extract_log, IdWrapperMock, MockDirsWrapper};
    use crate::server_initializer::test_utils::LoggerInitializerWrapperMock;
    use crate::stream_handler_pool::StreamHandlerPoolSubs;
    use crate::stream_messages::AddStreamMsg;
    use crate::sub_lib::cryptde::PlainData;
    use crate::sub_lib::cryptde::PublicKey;
    use crate::sub_lib::neighborhood::{NeighborhoodMode, NodeDescriptor};
    use crate::sub_lib::node_addr::NodeAddr;
    use crate::sub_lib::stream_connector::ConnectionInfo;
    use crate::test_utils::logging::init_test_logging;
    use crate::test_utils::logging::TestLog;
    use crate::test_utils::logging::TestLogHandler;
    use crate::test_utils::main_cryptde;
    use crate::test_utils::recorder::make_recorder;
    use crate::test_utils::recorder::RecordAwaiter;
    use crate::test_utils::recorder::Recording;
    use crate::test_utils::tokio_wrapper_mocks::ReadHalfWrapperMock;
    use crate::test_utils::tokio_wrapper_mocks::WriteHalfWrapperMock;
    use crate::test_utils::{assert_contains, rate_pack, ArgsBuilder};
    use actix::Recipient;
    use actix::System;
    use lazy_static::lazy_static;
    use masq_lib::constants::DEFAULT_CHAIN_NAME;
    use masq_lib::shared_schema::ParamError;
    use masq_lib::test_utils::environment_guard::ClapGuard;
    use masq_lib::test_utils::fake_stream_holder::FakeStreamHolder;
    use masq_lib::test_utils::utils::{ensure_node_home_directory_exists, DEFAULT_CHAIN_ID};
    use regex::Regex;
    use std::cell::RefCell;
    use std::io;
    use std::io::ErrorKind;
    use std::marker::Sync;
    use std::net::{IpAddr, SocketAddr};
    use std::ops::DerefMut;
    use std::str::FromStr;
    use std::sync::mpsc;
    use std::sync::Arc;
    use std::sync::Mutex;
    use std::thread;
    use tokio;
    use tokio::prelude::Async;

    lazy_static! {
        static ref INITIALIZATION: Mutex<bool> = Mutex::new(false);
    }

    struct ListenerHandlerFactoryMock {
        log: TestLog,
        mocks: RefCell<Vec<Box<dyn ListenerHandler<Item = (), Error = ()>>>>,
    }

    unsafe impl Sync for ListenerHandlerFactoryMock {}

    impl ListenerHandlerFactory for ListenerHandlerFactoryMock {
        fn make(&self) -> Box<dyn ListenerHandler<Item = (), Error = ()>> {
            self.log.log(String::from("make ()"));
            self.mocks.borrow_mut().remove(0)
        }
    }

    impl ListenerHandlerFactoryMock {
        fn new() -> ListenerHandlerFactoryMock {
            ListenerHandlerFactoryMock {
                log: TestLog::new(),
                mocks: RefCell::new(vec![]),
            }
        }

        fn add(&mut self, mock: Box<dyn ListenerHandler<Item = (), Error = ()>>) {
            self.mocks.borrow_mut().push(mock)
        }
    }

    struct ListenerHandlerNull {
        log: Arc<Mutex<TestLog>>,
        bind_port_and_discriminator_factories_result: Option<io::Result<()>>,
        port_configuration_parameter: Option<PortConfiguration>,
        add_stream_sub: Option<Recipient<AddStreamMsg>>,
        add_stream_msgs: Arc<Mutex<Vec<AddStreamMsg>>>,
        _listen_results: Vec<Box<dyn ListenerHandler<Item = (), Error = ()>>>,
    }

    impl ListenerHandler for ListenerHandlerNull {
        fn bind_port_and_configuration(
            &mut self,
            port: u16,
            discriminator_factories: PortConfiguration,
        ) -> io::Result<()> {
            self.log.lock().unwrap().log(format!(
                "bind_port_and_configuration ({}, PortConfiguration {{is_clandestine: {}, ...}})",
                port, discriminator_factories.is_clandestine
            ));
            self.port_configuration_parameter = Some(discriminator_factories);
            self.bind_port_and_discriminator_factories_result
                .take()
                .unwrap()
        }

        fn bind_subs(&mut self, add_stream_sub: Recipient<AddStreamMsg>) {
            let logger = Logger::new("ListenerHandler");
            error!(logger, "bind_subscribers (add_stream_sub)");

            self.add_stream_sub = Some(add_stream_sub);
        }
    }

    impl Future for ListenerHandlerNull {
        type Item = ();
        type Error = ();

        fn poll(&mut self) -> Result<Async<<Self as Future>::Item>, <Self as Future>::Error> {
            self.log.lock().unwrap().log(String::from("poll (...)"));
            let mut add_stream_msgs = self.add_stream_msgs.lock().unwrap();
            let add_stream_sub = self.add_stream_sub.as_ref().unwrap();
            while add_stream_msgs.len() > 0 {
                let add_stream_msg = add_stream_msgs.remove(0);
                add_stream_sub
                    .try_send(add_stream_msg)
                    .expect("StreamHandlerPool is dead");
            }
            Ok(Async::NotReady)
        }
    }

    impl TestLogOwner for ListenerHandlerNull {
        fn get_test_log(&self) -> Arc<Mutex<TestLog>> {
            self.log.clone()
        }
    }

    impl ListenerHandlerNull {
        fn new(add_stream_msgs: Vec<AddStreamMsg>) -> ListenerHandlerNull {
            ListenerHandlerNull {
                log: Arc::new(Mutex::new(TestLog::new())),
                bind_port_and_discriminator_factories_result: None,
                port_configuration_parameter: None,
                add_stream_sub: None,
                add_stream_msgs: Arc::new(Mutex::new(add_stream_msgs)),
                _listen_results: vec![],
            }
        }

        fn bind_port_result(mut self, result: io::Result<()>) -> ListenerHandlerNull {
            self.bind_port_and_discriminator_factories_result = Some(result);
            self
        }
    }

    struct EnvironmentWrapperMock {
        sudo_uid: Option<String>,
        sudo_gid: Option<String>,
        sudo_user: Option<String>,
    }

    impl EnvironmentWrapper for EnvironmentWrapperMock {
        fn var(&self, key: &str) -> Option<String> {
            match key {
                "SUDO_UID" => self.sudo_uid.clone(),
                "SUDO_GID" => self.sudo_gid.clone(),
                "SUDO_USER" => self.sudo_user.clone(),
                _ => None,
            }
        }
    }

    impl EnvironmentWrapperMock {
        fn new(
            sudo_uid: Option<&str>,
            sudo_gid: Option<&str>,
            sudo_user: Option<&str>,
        ) -> EnvironmentWrapperMock {
            EnvironmentWrapperMock {
                sudo_uid: sudo_uid.map(|s| s.to_string()),
                sudo_gid: sudo_gid.map(|s| s.to_string()),
                sudo_user: sudo_user.map(|s| s.to_string()),
            }
        }
    }

    fn make_default_cli_params() -> Vec<String> {
        vec![
            String::from("MASQNode"),
            String::from("--ip"),
            String::from("111.111.111.111"),
        ]
    }

    #[test]
    fn real_user_from_blank() {
        let result = RealUser::from_str("").err().unwrap();

        assert_eq!(result, ());
    }

    #[test]
    fn real_user_from_one_colon() {
        let result = RealUser::from_str(":").err().unwrap();

        assert_eq!(result, ());
    }

    #[test]
    fn real_user_from_nonnumeric_uid() {
        let result = RealUser::from_str("booga:1234:").err().unwrap();

        assert_eq!(result, ());
    }

    #[test]
    fn real_user_from_nonnumeric_gid() {
        let result = RealUser::from_str("1234:booga:").err().unwrap();

        assert_eq!(result, ());
    }

    #[test]
    fn real_user_from_two_colons() {
        let subject = RealUser::from_str("::").unwrap();

        assert_eq!(subject, RealUser::new(None, None, None))
    }

    #[test]
    fn real_user_from_many_colons() {
        let subject = RealUser::from_str("::::::").unwrap();

        assert_eq!(subject, RealUser::new(None, None, Some("::::".into())))
    }

    #[test]
    fn real_user_from_uid_only() {
        let subject = RealUser::from_str("123::").unwrap();

        assert_eq!(subject, RealUser::new(Some(123), None, None))
    }

    #[test]
    fn real_user_from_gid_only() {
        let subject = RealUser::from_str(":456:").unwrap();

        assert_eq!(subject, RealUser::new(None, Some(456), None))
    }

    #[test]
    fn real_user_from_home_dir_only() {
        let subject = RealUser::from_str("::booga").unwrap();

        assert_eq!(subject, RealUser::new(None, None, Some("booga".into())))
    }

    #[test]
    fn real_user_from_all_parts() {
        let subject = RealUser::from_str("123:456:booga").unwrap();

        assert_eq!(
            subject,
            RealUser::new(Some(123), Some(456), Some("booga".into()))
        )
    }

    #[test]
    fn full_real_user_to_string() {
        let subject = RealUser::from_str("123:456:booga").unwrap();

        let result = subject.to_string();

        assert_eq!(result, "123:456:booga".to_string());
    }

    #[test]
    fn empty_real_user_to_string() {
        let subject = RealUser::null();

        let result = subject.to_string();

        assert_eq!(result, "::".to_string());
    }

    #[test]
    fn initialize_ids_handles_full_parameters() {
        let id_wrapper = Box::new(IdWrapperMock::new());
        let environment_wrapper = EnvironmentWrapperMock::new(None, None, None);
        let mut subject = RealUser::null();
        subject.environment_wrapper = Box::new(environment_wrapper);

        subject.initialize_ids(id_wrapper, Some(1234), Some(4321));

        assert_eq!(subject.uid_opt, Some(1234));
        assert_eq!(subject.gid_opt, Some(4321));
    }

    #[test]
    fn initialize_ids_handles_empty_parameters() {
        let id_wrapper = Box::new(IdWrapperMock::new().getuid_result(1234).getgid_result(4321));
        let environment_wrapper = EnvironmentWrapperMock::new(None, None, None);
        let mut subject = RealUser::null();
        subject.environment_wrapper = Box::new(environment_wrapper);

        subject.initialize_ids(id_wrapper, None, None);

        assert_eq!(subject.uid_opt, Some(1234));
        assert_eq!(subject.gid_opt, Some(4321));
    }

    #[test]
    fn initialize_as_privileged_with_no_args_binds_http_and_tls_ports() {
        let _lock = INITIALIZATION.lock();
        let (first_handler, first_handler_log) =
            extract_log(ListenerHandlerNull::new(vec![]).bind_port_result(Ok(())));
        let (second_handler, second_handler_log) =
            extract_log(ListenerHandlerNull::new(vec![]).bind_port_result(Ok(())));
        let (third_handler, third_handler_log) =
            extract_log(ListenerHandlerNull::new(vec![]).bind_port_result(Ok(())));
        let mut subject = BootstrapperBuilder::new()
            .add_listener_handler(Box::new(first_handler))
            .add_listener_handler(Box::new(second_handler))
            .add_listener_handler(Box::new(third_handler))
            .build();

        subject
            .initialize_as_privileged(
                &make_default_cli_params(),
                &mut FakeStreamHolder::new().streams(),
            )
            .unwrap();

        let mut all_calls = vec![];
        all_calls.extend(first_handler_log.lock().unwrap().dump());
        all_calls.extend(second_handler_log.lock().unwrap().dump());
        all_calls.extend(third_handler_log.lock().unwrap().dump());
        assert!(
            all_calls.contains(&String::from(
                "bind_port_and_configuration (80, PortConfiguration {is_clandestine: false, ...})"
            )),
            "{:?}",
            all_calls
        );
        assert!(
            all_calls.contains(&String::from(
                "bind_port_and_configuration (443, PortConfiguration {is_clandestine: false, ...})"
            )),
            "{:?}",
            all_calls
        );
        assert_eq!(all_calls.len(), 2, "{:?}", all_calls);
    }

    #[test]
    fn initialize_as_privileged_in_zero_hop_mode_produces_empty_clandestine_discriminator_factories_vector(
    ) {
        let _lock = INITIALIZATION.lock();
        let first_handler = Box::new(ListenerHandlerNull::new(vec![]).bind_port_result(Ok(())));
        let second_handler = Box::new(ListenerHandlerNull::new(vec![]).bind_port_result(Ok(())));
        let mut subject = BootstrapperBuilder::new()
            .add_listener_handler(first_handler)
            .add_listener_handler(second_handler)
            .build();

        subject
            .initialize_as_privileged(
                &[
                    "MASQNode".to_string(),
                    "--neighborhood-mode".to_string(),
                    "zero-hop".to_string(),
                ],
                &mut FakeStreamHolder::new().streams(),
            )
            .unwrap();

        let config = subject.config;
        assert_eq!(
            config.neighborhood_config.mode.node_addr_opt().is_none(),
            true
        );
        assert_eq!(config.clandestine_discriminator_factories.is_empty(), true);
    }

    #[test]
    fn initialize_as_privileged_points_logger_initializer_at_data_directory() {
        let _lock = INITIALIZATION.lock();
        let data_dir = ensure_node_home_directory_exists(
            "bootstrapper",
            "initialize_as_privileged_points_logger_initializer_at_data_directory",
        );
        let init_params_arc = Arc::new(Mutex::new(vec![]));
        let logger_initializer =
            LoggerInitializerWrapperMock::new().init_parameters(&init_params_arc);
        let mut listener_handler_factory = ListenerHandlerFactoryMock::new();
        listener_handler_factory.add(Box::new(
            ListenerHandlerNull::new(vec![]).bind_port_result(Ok(())),
        ));
        listener_handler_factory.add(Box::new(
            ListenerHandlerNull::new(vec![]).bind_port_result(Ok(())),
        ));
        let mut subject = Bootstrapper::new(Box::new(logger_initializer));
        subject.listener_handler_factory = Box::new(listener_handler_factory);
        let args: Vec<String> = ArgsBuilder::new()
            .param("--data-directory", data_dir.to_str().unwrap())
            .param("--ip", "2.2.2.2")
            .param("--real-user", "123:456:/home/booga")
            .into();
        let args_slice: &[String] = args.as_slice();

        subject
            .initialize_as_privileged(args_slice, &mut FakeStreamHolder::new().streams())
            .unwrap();

        let init_params = init_params_arc.lock().unwrap();
        assert_eq!(
            *init_params,
            vec![(
                data_dir,
                RealUser::new(Some(123), Some(456), Some("/home/booga".into())),
                LevelFilter::Warn,
                None,
            )]
        )
    }

    #[test]
    fn initialize_as_privileged_handles_error_from_configurator() {
        let logger_initializer = LoggerInitializerWrapperMock::new();
        let mut subject = Bootstrapper::new(Box::new(logger_initializer));
        let args: Vec<String> = ArgsBuilder::new().param("--booga", "value").into();
        let args_slice: &[String] = args.as_slice();

        let result =
            subject.initialize_as_privileged(args_slice, &mut FakeStreamHolder::new().streams());

        assert_eq! (result, Err(ConfiguratorError::new(vec![ParamError {
            parameter: "<unknown>".to_string(),
            reason: "Unfamiliar message: error: Found argument '--booga' which wasn't expected, or isn't valid in this context

USAGE:
    MASQNode [OPTIONS]

For more information try --help".to_string()
        }])));
    }

    #[test]
    fn initialize_as_unprivileged_passes_node_descriptor_to_ui_config() {
        let _lock = INITIALIZATION.lock();
        let data_dir = ensure_node_home_directory_exists(
            "bootstrapper",
            "initialize_as_unprivileged_passes_node_descriptor_to_ui_config",
        );
        let mut config = BootstrapperConfig::new();
        config.clandestine_port_opt = Some(1234);
        config.data_directory = data_dir.clone();
        let mut subject = BootstrapperBuilder::new()
            .add_listener_handler(Box::new(
                ListenerHandlerNull::new(vec![]).bind_port_result(Ok(())),
            ))
            .config(config)
            .build();

        subject
            .initialize_as_unprivileged(
                &[
                    "MASQNode".to_string(),
                    String::from("--ip"),
                    String::from("1.2.3.4"),
                    String::from("--data-directory"),
                    data_dir.to_str().unwrap().to_string(),
                ],
                &mut FakeStreamHolder::new().streams(),
            )
            .unwrap();

        let config = subject.config;
        assert!(!config.ui_gateway_config.node_descriptor.is_empty());
    }

    #[test]
    fn initialize_as_unprivileged_sets_gas_price_on_blockchain_config() {
        let _lock = INITIALIZATION.lock();
        let data_dir = ensure_node_home_directory_exists(
            "bootstrapper",
            "initialize_as_unprivileged_sets_gas_price_on_blockchain_config",
        );
        let mut config = BootstrapperConfig::new();
        config.data_directory = data_dir.clone();
        let mut subject = BootstrapperBuilder::new()
            .add_listener_handler(Box::new(
                ListenerHandlerNull::new(vec![]).bind_port_result(Ok(())),
            ))
            .config(config)
            .build();

        subject
            .initialize_as_unprivileged(
                &[
                    "MASQNode".to_string(),
                    String::from("--data-directory"),
                    data_dir.to_str().unwrap().to_string(),
                    String::from("--ip"),
                    String::from("1.2.3.4"),
                    String::from("--gas-price"),
                    "11".to_string(),
                ],
                &mut FakeStreamHolder::new().streams(),
            )
            .unwrap();

        let config = subject.config;
        assert_eq!(config.blockchain_bridge_config.gas_price, 11);
    }

    #[test]
    fn initialize_with_clandestine_port_produces_expected_clandestine_discriminator_factories_vector(
    ) {
        let _lock = INITIALIZATION.lock();
        let data_dir = ensure_node_home_directory_exists(
            "bootstrapper",
            "initialize_with_clandestine_port_produces_expected_clandestine_discriminator_factories_vector",
        );
        let first_handler = Box::new(ListenerHandlerNull::new(vec![]).bind_port_result(Ok(())));
        let second_handler = Box::new(ListenerHandlerNull::new(vec![]).bind_port_result(Ok(())));
        let third_handler = Box::new(ListenerHandlerNull::new(vec![]).bind_port_result(Ok(())));
        let mut subject = BootstrapperBuilder::new()
            .add_listener_handler(first_handler)
            .add_listener_handler(second_handler)
            .add_listener_handler(third_handler)
            .build();
        let args = &[
            String::from("MASQNode"),
            String::from("--neighborhood-mode"),
            String::from("zero-hop"),
            String::from("--clandestine-port"),
            String::from("1234"),
            String::from("--data-directory"),
            data_dir.to_str().unwrap().to_string(),
        ];
        let mut holder = FakeStreamHolder::new();

        subject
            .initialize_as_privileged(args, &mut holder.streams())
            .unwrap();
        subject
            .initialize_as_unprivileged(args, &mut holder.streams())
            .unwrap();

        let config = subject.config;
        assert!(config.neighborhood_config.mode.node_addr_opt().is_none());
        assert_eq!(config.clandestine_port_opt, Some(1234u16));
    }

    #[test]
    fn init_as_privileged_stores_dns_servers_and_passes_them_to_actor_system_factory_for_proxy_client_in_init_as_unprivileged(
    ) {
        let _lock = INITIALIZATION.lock();
        let _clap_guard = ClapGuard::new();
        let data_dir = ensure_node_home_directory_exists(
            "bootstrapper",
            "init_as_privileged_stores_dns_servers_and_passes_them_to_actor_system_factory_for_proxy_client_in_init_as_unprivileged",
        );
        let args = &[
            String::from("MASQNode"),
            String::from("--dns-servers"),
            String::from("1.2.3.4,2.3.4.5"),
            String::from("--ip"),
            String::from("111.111.111.111"),
            String::from("--clandestine-port"),
            String::from("1234"),
            String::from("--data-directory"),
            data_dir.to_str().unwrap().to_string(),
        ];
        let mut holder = FakeStreamHolder::new();
        let actor_system_factory = ActorSystemFactoryMock::new();
        let dns_servers_arc = actor_system_factory.dnss.clone();
        let mut subject = BootstrapperBuilder::new()
            .actor_system_factory(Box::new(actor_system_factory))
            .add_listener_handler(Box::new(
                ListenerHandlerNull::new(vec![]).bind_port_result(Ok(())),
            ))
            .add_listener_handler(Box::new(
                ListenerHandlerNull::new(vec![]).bind_port_result(Ok(())),
            ))
            .add_listener_handler(Box::new(
                ListenerHandlerNull::new(vec![]).bind_port_result(Ok(())),
            ))
            .build();

        subject
            .initialize_as_privileged(args, &mut holder.streams())
            .unwrap();
        subject
            .initialize_as_unprivileged(args, &mut holder.streams())
            .unwrap();

        let dns_servers_guard = dns_servers_arc.lock().unwrap();
        assert_eq!(
            dns_servers_guard.as_ref().unwrap(),
            &vec![
                SocketAddr::from_str("1.2.3.4:53").unwrap(),
                SocketAddr::from_str("2.3.4.5:53").unwrap()
            ]
        )
    }

    #[test]
    #[should_panic(expected = "Could not listen on port")]
    fn initialize_as_privileged_panics_if_tcp_listener_doesnt_bind() {
        let _lock = INITIALIZATION.lock();
        let mut subject = BootstrapperBuilder::new()
            .add_listener_handler(Box::new(
                ListenerHandlerNull::new(vec![])
                    .bind_port_result(Err(io::Error::from(ErrorKind::AddrInUse))),
            ))
            .add_listener_handler(Box::new(
                ListenerHandlerNull::new(vec![]).bind_port_result(Ok(())),
            ))
            .build();

        subject
            .initialize_as_privileged(
                &[
                    String::from("MASQNode"),
                    String::from("--ip"),
                    String::from("111.111.111.111"),
                ],
                &mut FakeStreamHolder::new().streams(),
            )
            .unwrap();
    }

    #[test]
    fn initialize_cryptde_without_cryptde_null_uses_cryptde_real() {
        let _lock = INITIALIZATION.lock();
        let (cryptde_init, _) = Bootstrapper::initialize_cryptdes(&None, &None, DEFAULT_CHAIN_ID);

        assert_eq!(main_cryptde_ref().public_key(), cryptde_init.public_key());
        // Brittle assertion: this may not be true forever
        let cryptde_null = main_cryptde();
        assert!(cryptde_init.public_key().len() > cryptde_null.public_key().len());
    }

    #[test]
    fn initialize_cryptde_with_cryptde_null_uses_cryptde_null() {
        let _lock = INITIALIZATION.lock();
        let cryptde_null = main_cryptde().clone();
        let cryptde_null_public_key = cryptde_null.public_key().clone();

        let (cryptde, _) =
            Bootstrapper::initialize_cryptdes(&Some(cryptde_null), &None, DEFAULT_CHAIN_ID);

        assert_eq!(cryptde.public_key(), &cryptde_null_public_key);
        assert_eq!(main_cryptde_ref().public_key(), cryptde.public_key());
    }

    #[test]
    fn initialize_cryptde_and_report_local_descriptor_with_ip_address() {
        let _lock = INITIALIZATION.lock();
        init_test_logging();
        let node_addr = NodeAddr::new(
            &IpAddr::from_str("2.3.4.5").expect("Couldn't create IP address"),
            &[3456u16, 4567u16],
        );
        let mut holder = FakeStreamHolder::new();
        let cryptde_ref = {
            let mut streams = holder.streams();

            let (cryptde_ref, _) =
                Bootstrapper::initialize_cryptdes(&None, &None, DEFAULT_CHAIN_ID);
            Bootstrapper::report_local_descriptor(
                cryptde_ref,
                Some(node_addr),
                &mut streams,
                DEFAULT_CHAIN_ID,
            );

            cryptde_ref
        };
        let stdout_dump = holder.stdout.get_string();
        let expected_descriptor = format!(
            "{}:2.3.4.5:3456;4567",
            cryptde_ref.public_key_to_descriptor_fragment(cryptde_ref.public_key())
        );
        let regex = Regex::new(r"MASQ Node local descriptor: (.+?)\n")
            .expect("Couldn't compile regular expression");
        let captured_descriptor = regex
            .captures(stdout_dump.as_str())
            .expect("Couldn't find local descriptor in stdout")
            .get(1)
            .expect("Local descriptor line has no descriptor")
            .as_str();
        assert_eq!(captured_descriptor, expected_descriptor);
        TestLogHandler::new().exists_log_containing(
            format!(
                "INFO: Bootstrapper: MASQ Node local descriptor: {}",
                expected_descriptor
            )
            .as_str(),
        );

        let expected_data = PlainData::new(b"ho'q ;iaerh;frjhvs;lkjerre");
        let crypt_data = cryptde_ref
            .encode(&cryptde_ref.public_key(), &expected_data)
            .expect(&format!(
                "Couldn't encrypt data {:?} with key {:?}",
                expected_data,
                cryptde_ref.public_key()
            ));
        let decrypted_data = cryptde_ref.decode(&crypt_data).expect(&format!(
            "Couldn't decrypt data {:?} to key {:?}",
            crypt_data,
            cryptde_ref.public_key()
        ));
        assert_eq!(decrypted_data, expected_data)
    }

    #[test]
    fn initialize_cryptdes_and_report_local_descriptor_without_ip_address() {
        let _lock = INITIALIZATION.lock();
        init_test_logging();
        let mut holder = FakeStreamHolder::new();
        let (main_cryptde_ref, alias_cryptde_ref) = {
            let mut streams = holder.streams();

            let (main_cryptde_ref, alias_cryptde_ref) =
                Bootstrapper::initialize_cryptdes(&None, &None, DEFAULT_CHAIN_ID);
            Bootstrapper::report_local_descriptor(
                main_cryptde_ref,
                None,
                &mut streams,
                DEFAULT_CHAIN_ID,
            );

            (main_cryptde_ref, alias_cryptde_ref)
        };
        let stdout_dump = holder.stdout.get_string();
        let expected_descriptor = format!(
            "{}::",
            main_cryptde_ref.public_key_to_descriptor_fragment(main_cryptde_ref.public_key())
        );
        let regex = Regex::new(r"MASQ Node local descriptor: (.+?)\n")
            .expect("Couldn't compile regular expression");
        let captured_descriptor = regex
            .captures(stdout_dump.as_str())
            .expect("Couldn't find local descriptor in stdout")
            .get(1)
            .expect("Local descriptor line has no descriptor")
            .as_str();
        assert_eq!(captured_descriptor, expected_descriptor);
        TestLogHandler::new().exists_log_containing(
            format!(
                "INFO: Bootstrapper: MASQ Node local descriptor: {}",
                expected_descriptor
            )
            .as_str(),
        );

        let assert_round_trip = |cryptde_ref: &dyn CryptDE| {
            let expected_data = PlainData::new(b"ho'q ;iaerh;frjhvs;lkjerre");
            let crypt_data = cryptde_ref
                .encode(&cryptde_ref.public_key(), &expected_data)
                .expect(&format!(
                    "Couldn't encrypt data {:?} with key {:?}",
                    expected_data,
                    cryptde_ref.public_key()
                ));
            let decrypted_data = cryptde_ref.decode(&crypt_data).expect(&format!(
                "Couldn't decrypt data {:?} to key {:?}",
                crypt_data,
                cryptde_ref.public_key()
            ));
            assert_eq!(decrypted_data, expected_data)
        };
        assert_round_trip(main_cryptde_ref);
        assert_round_trip(alias_cryptde_ref);
    }

    #[test]
    fn initialize_as_unprivileged_binds_clandestine_port() {
        let _lock = INITIALIZATION.lock();
        let data_dir = ensure_node_home_directory_exists(
            "bootstrapper",
            "initialize_as_unprivileged_binds_clandestine_port",
        );
        let (one_listener_handler, _) =
            extract_log(ListenerHandlerNull::new(vec![]).bind_port_result(Ok(())));
        let (another_listener_handler, _) =
            extract_log(ListenerHandlerNull::new(vec![]).bind_port_result(Ok(())));
        let (clandestine_listener_handler, clandestine_listener_handler_log_arc) =
            extract_log(ListenerHandlerNull::new(vec![]).bind_port_result(Ok(())));
        let mut subject = BootstrapperBuilder::new()
            .add_listener_handler(Box::new(one_listener_handler))
            .add_listener_handler(Box::new(another_listener_handler))
            .add_listener_handler(Box::new(clandestine_listener_handler))
            .build();
        let mut holder = FakeStreamHolder::new();
        subject
            .initialize_as_privileged(
                &[
                    "MASQNode".to_string(),
                    "--data-directory".to_string(),
                    data_dir.display().to_string(),
                ],
                &mut holder.streams(),
            )
            .unwrap();

        subject
            .initialize_as_unprivileged(
                &[
                    "MASQNode".to_string(),
                    "--clandestine-port".to_string(),
                    "1234".to_string(),
                    "--ip".to_string(),
                    "1.2.3.4".to_string(),
                    String::from("--data-directory"),
                    data_dir.display().to_string(),
                ],
                &mut holder.streams(),
            )
            .unwrap();

        let calls = clandestine_listener_handler_log_arc.lock().unwrap().dump();
        assert_eq!(
            calls,
            vec![
                "bind_port_and_configuration (1234, PortConfiguration {is_clandestine: true, ...})"
                    .to_string()
            ],
        );
    }

    #[test]
    fn initialize_as_unprivileged_moves_streams_from_listener_handlers_to_stream_handler_pool() {
        let _lock = INITIALIZATION.lock();
        let data_dir = ensure_node_home_directory_exists("bootstrapper", "initialize_as_unprivileged_moves_streams_from_listener_handlers_to_stream_handler_pool");
        init_test_logging();
        let args = vec![
            "MASQNode".to_string(),
            String::from("--ip"),
            String::from("111.111.111.111"),
            String::from("--data-directory"),
            data_dir.to_str().unwrap().to_string(),
        ];
        let mut holder = FakeStreamHolder::new();
        let one_listener_handler = ListenerHandlerNull::new(vec![]).bind_port_result(Ok(()));
        let another_listener_handler = ListenerHandlerNull::new(vec![]).bind_port_result(Ok(()));
        let yet_another_listener_handler =
            ListenerHandlerNull::new(vec![]).bind_port_result(Ok(()));
        let actor_system_factory = ActorSystemFactoryMock::new();
        let mut config = BootstrapperConfig::new();
        config.data_directory = data_dir;
        let mut subject = BootstrapperBuilder::new()
            .actor_system_factory(Box::new(actor_system_factory))
            .add_listener_handler(Box::new(one_listener_handler))
            .add_listener_handler(Box::new(another_listener_handler))
            .add_listener_handler(Box::new(yet_another_listener_handler))
            .config(config)
            .build();
        subject
            .initialize_as_privileged(&args, &mut holder.streams())
            .unwrap();

        subject
            .initialize_as_unprivileged(&args, &mut holder.streams())
            .unwrap();

        // Checking log message cause I don't know how to get at add_stream_sub
        let tlh = TestLogHandler::new();
        tlh.assert_logs_contain_in_order(vec![
            "bind_subscribers (add_stream_sub)",
            "bind_subscribers (add_stream_sub)",
        ]);
    }

    #[test]
    fn bootstrapper_as_future_polls_listener_handler_futures() {
        let _lock = INITIALIZATION.lock();
        let data_dir = ensure_node_home_directory_exists(
            "bootstrapper",
            "bootstrapper_as_future_polls_listener_handler_futures",
        );
        let mut holder = FakeStreamHolder::new();
        let connection_info1 = ConnectionInfo {
            reader: Box::new(ReadHalfWrapperMock::new()),
            writer: Box::new(WriteHalfWrapperMock::new()),
            local_addr: SocketAddr::from_str("1.1.1.1:80").unwrap(),
            peer_addr: SocketAddr::from_str("1.1.1.1:40").unwrap(),
        };
        let connection_info2 = ConnectionInfo {
            reader: Box::new(ReadHalfWrapperMock::new()),
            writer: Box::new(WriteHalfWrapperMock::new()),
            local_addr: SocketAddr::from_str("2.2.2.2:80").unwrap(),
            peer_addr: SocketAddr::from_str("2.2.2.2:40").unwrap(),
        };
        let connection_info3 = ConnectionInfo {
            reader: Box::new(ReadHalfWrapperMock::new()),
            writer: Box::new(WriteHalfWrapperMock::new()),
            local_addr: SocketAddr::from_str("3.3.3.3:80").unwrap(),
            peer_addr: SocketAddr::from_str("3.3.3.3:40").unwrap(),
        };
        let first_message = AddStreamMsg {
            connection_info: connection_info1,
            origin_port: Some(80),
            port_configuration: PortConfiguration::new(vec![], false),
        };
        let second_message = AddStreamMsg {
            connection_info: connection_info2,
            origin_port: None,
            port_configuration: PortConfiguration::new(vec![], false),
        };
        let third_message = AddStreamMsg {
            connection_info: connection_info3,
            origin_port: Some(443),
            port_configuration: PortConfiguration::new(vec![], false),
        };
        let one_listener_handler =
            ListenerHandlerNull::new(vec![first_message, second_message]).bind_port_result(Ok(()));
        let another_listener_handler =
            ListenerHandlerNull::new(vec![third_message]).bind_port_result(Ok(()));
        let mut actor_system_factory = ActorSystemFactoryMock::new();
        let awaiter = actor_system_factory
            .stream_handler_pool_cluster
            .awaiter
            .take()
            .unwrap();
        let recording_arc = actor_system_factory
            .stream_handler_pool_cluster
            .recording
            .take()
            .unwrap();
        let mut subject = BootstrapperBuilder::new()
            .actor_system_factory(Box::new(actor_system_factory))
            .add_listener_handler(Box::new(one_listener_handler))
            .add_listener_handler(Box::new(another_listener_handler))
            .build();
        let args = vec![
            String::from("MASQNode"),
            String::from("--neighborhood-mode"),
            String::from("zero-hop"),
            String::from("--data-directory"),
            data_dir.to_str().unwrap().to_string(),
        ];

        subject
            .initialize_as_privileged(&args, &mut holder.streams())
            .unwrap();
        subject
            .initialize_as_unprivileged(&args, &mut holder.streams())
            .unwrap();

        thread::spawn(|| {
            tokio::run(subject);
        });

        let number_of_expected_messages = 3;
        awaiter.await_message_count(number_of_expected_messages);
        let recording = recording_arc.lock().unwrap();
        assert_eq!(recording.len(), number_of_expected_messages);
        let actual_ports: Vec<String> = (0..number_of_expected_messages)
            .map(|i| {
                let record = recording.get_record::<AddStreamMsg>(i);
                format!("{:?}", record.origin_port)
            })
            .collect();
        assert_contains(&actual_ports, &String::from("Some(80)"));
        assert_contains(&actual_ports, &String::from("None"));
        assert_contains(&actual_ports, &String::from("Some(443)"));
    }

    #[test]
    fn establish_clandestine_port_handles_specified_port_in_standard_mode() {
        let data_dir = ensure_node_home_directory_exists(
            "bootstrapper",
            "establish_clandestine_port_handles_specified_port",
        );
        let cryptde_actual = CryptDENull::from(&PublicKey::new(&[1, 2, 3, 4]), DEFAULT_CHAIN_ID);
        let cryptde: &dyn CryptDE = &cryptde_actual;
        let mut config = BootstrapperConfig::new();
        config.neighborhood_config = NeighborhoodConfig {
            mode: NeighborhoodMode::Standard(
                NodeAddr::new(&IpAddr::from_str("1.2.3.4").unwrap(), &[4321]),
                vec![NodeDescriptor::from((
                    cryptde.public_key(),
                    &NodeAddr::new(&IpAddr::from_str("1.2.3.4").unwrap(), &[1234]),
                    DEFAULT_CHAIN_ID == chain_id_from_name(DEFAULT_CHAIN_NAME),
                    cryptde,
                ))],
                rate_pack(100),
            ),
        };
        config.data_directory = data_dir.clone();
        config.clandestine_port_opt = Some(1234);
        let chain_id = config.blockchain_bridge_config.chain_id;
        let listener_handler = ListenerHandlerNull::new(vec![]).bind_port_result(Ok(()));
        let mut subject = BootstrapperBuilder::new()
            .add_listener_handler(Box::new(listener_handler))
            .config(config)
            .build();

        subject.establish_clandestine_port();

        let conn = DbInitializerReal::new()
            .initialize(&data_dir, chain_id, true)
            .unwrap();
        let config_dao = ConfigDaoReal::new(conn);
        let persistent_config = PersistentConfigurationReal::new(Box::new(config_dao));
        assert_eq!(
            1234u16,
            persistent_config.clandestine_port().unwrap().unwrap()
        );
        assert_eq!(
            subject
                .config
                .neighborhood_config
                .mode
                .node_addr_opt()
                .unwrap()
                .ports(),
            vec![1234u16],
        );
        assert_eq!(1, subject.listener_handlers.len());

        let config = subject.config;
        let mut clandestine_discriminators = config
            .clandestine_discriminator_factories
            .into_iter()
            .map(|factory| factory.make())
            .collect::<Vec<Discriminator>>();
        let mut discriminator = clandestine_discriminators.remove(0);
        discriminator.add_data(&b"{\"component\": \"NBHD\", \"bodyText\": \"Booga\"}"[..]);
        assert_eq!(
            Some(UnmaskedChunk {
                chunk: b"Booga".to_vec(),
                last_chunk: true,
                sequenced: false,
            }),
            discriminator.take_chunk(),
        );
        assert_eq!(0, clandestine_discriminators.len()); // Used to be 1, now 0 after removal
    }

    #[test]
    fn establish_clandestine_port_handles_unspecified_port_in_standard_mode() {
        let cryptde_actual = CryptDENull::from(&PublicKey::new(&[1, 2, 3, 4]), DEFAULT_CHAIN_ID);
        let cryptde: &dyn CryptDE = &cryptde_actual;
        let data_dir = ensure_node_home_directory_exists(
            "bootstrapper",
            "establish_clandestine_port_handles_unspecified_port",
        );
        let mut config = BootstrapperConfig::new();
        config.neighborhood_config = NeighborhoodConfig {
            mode: NeighborhoodMode::Standard(
                NodeAddr::new(&IpAddr::from_str("1.2.3.4").unwrap(), &[]),
                vec![NodeDescriptor::from((
                    cryptde.public_key(),
                    &NodeAddr::new(&IpAddr::from_str("1.2.3.4").unwrap(), &[1234]),
                    DEFAULT_CHAIN_ID == chain_id_from_name(DEFAULT_CHAIN_NAME),
                    cryptde,
                ))],
                rate_pack(100),
            ),
        };
        config.data_directory = data_dir.clone();
        config.clandestine_port_opt = None;
        let chain_id = config.blockchain_bridge_config.chain_id;
        let listener_handler = ListenerHandlerNull::new(vec![]).bind_port_result(Ok(()));
        let mut subject = BootstrapperBuilder::new()
            .add_listener_handler(Box::new(listener_handler))
            .config(config)
            .build();

        subject.establish_clandestine_port();

        let conn = DbInitializerReal::new()
            .initialize(&data_dir, chain_id, true)
            .unwrap();
        let config_dao = ConfigDaoReal::new(conn);
        let persistent_config = PersistentConfigurationReal::new(Box::new(config_dao));
        let clandestine_port = persistent_config.clandestine_port().unwrap().unwrap();
        assert_eq!(
            subject
                .config
                .neighborhood_config
                .mode
                .node_addr_opt()
                .unwrap()
                .ports(),
            vec![clandestine_port],
        );
    }

    #[test]
    fn establish_clandestine_port_handles_originate_only() {
        let cryptde_actual = CryptDENull::from(&PublicKey::new(&[1, 2, 3, 4]), DEFAULT_CHAIN_ID);
        let cryptde: &dyn CryptDE = &cryptde_actual;
        let data_dir = ensure_node_home_directory_exists(
            "bootstrapper",
            "establish_clandestine_port_handles_originate_only",
        );
        let mut config = BootstrapperConfig::new();
        config.data_directory = data_dir.clone();
        config.clandestine_port_opt = None;
        config.neighborhood_config = NeighborhoodConfig {
            mode: NeighborhoodMode::OriginateOnly(
                vec![NodeDescriptor::from((
                    cryptde.public_key(),
                    &NodeAddr::new(&IpAddr::from_str("1.2.3.4").unwrap(), &[1234]),
                    DEFAULT_CHAIN_ID == chain_id_from_name(DEFAULT_CHAIN_NAME),
                    cryptde,
                ))],
                rate_pack(100),
            ),
        };
        let listener_handler = ListenerHandlerNull::new(vec![]);
        let mut subject = BootstrapperBuilder::new()
            .add_listener_handler(Box::new(listener_handler))
            .config(config)
            .build();

        subject.establish_clandestine_port();

        assert!(subject
            .config
            .neighborhood_config
            .mode
            .node_addr_opt()
            .is_none());
    }

    #[test]
    fn establish_clandestine_port_handles_consume_only() {
        let cryptde_actual = CryptDENull::from(&PublicKey::new(&[1, 2, 3, 4]), DEFAULT_CHAIN_ID);
        let cryptde: &dyn CryptDE = &cryptde_actual;
        let data_dir = ensure_node_home_directory_exists(
            "bootstrapper",
            "establish_clandestine_port_handles_originate_only",
        );
        let mut config = BootstrapperConfig::new();
        config.data_directory = data_dir.clone();
        config.clandestine_port_opt = None;
        config.neighborhood_config = NeighborhoodConfig {
            mode: NeighborhoodMode::ConsumeOnly(vec![NodeDescriptor::from((
                cryptde.public_key(),
                &NodeAddr::new(&IpAddr::from_str("1.2.3.4").unwrap(), &[1234]),
                DEFAULT_CHAIN_ID == chain_id_from_name(DEFAULT_CHAIN_NAME),
                cryptde,
            ))]),
        };
        let listener_handler = ListenerHandlerNull::new(vec![]);
        let mut subject = BootstrapperBuilder::new()
            .add_listener_handler(Box::new(listener_handler))
            .config(config)
            .build();

        subject.establish_clandestine_port();

        assert!(subject
            .config
            .neighborhood_config
            .mode
            .node_addr_opt()
            .is_none());
    }

    #[test]
    fn establish_clandestine_port_handles_zero_hop() {
        let data_dir = ensure_node_home_directory_exists(
            "bootstrapper",
            "establish_clandestine_port_handles_zero_hop",
        );
        let mut config = BootstrapperConfig::new();
        config.data_directory = data_dir.clone();
        config.clandestine_port_opt = None;
        config.neighborhood_config = NeighborhoodConfig {
            mode: NeighborhoodMode::ZeroHop,
        };
        let listener_handler = ListenerHandlerNull::new(vec![]);
        let mut subject = BootstrapperBuilder::new()
            .add_listener_handler(Box::new(listener_handler))
            .config(config)
            .build();

        subject.establish_clandestine_port();

        assert!(subject
            .config
            .neighborhood_config
            .mode
            .node_addr_opt()
            .is_none());
    }

    #[test]
    fn real_user_null() {
        let subject = RealUser::null();

        assert_eq!(subject.uid_opt, None);
        assert_eq!(subject.gid_opt, None);
        assert_eq!(subject.home_dir_opt, None);
    }

    #[test]
    fn configurator_beats_all() {
        let environment_wrapper =
            EnvironmentWrapperMock::new(Some("123"), Some("456"), Some("booga"));
        let mut from_configurator = RealUser::new(Some(1), Some(2), Some("three".into()));
        from_configurator.environment_wrapper = Box::new(environment_wrapper);

        let result = from_configurator.populate(&MockDirsWrapper::new());

        assert_eq!(result, from_configurator);
    }

    #[test]
    fn environment_beats_id_wrapper() {
        let id_wrapper = IdWrapperMock::new().getuid_result(111).getgid_result(222);
        let environment_wrapper =
            EnvironmentWrapperMock::new(Some("123"), Some("456"), Some("booga"));
        let mut from_configurator = RealUser::null();
        from_configurator.environment_wrapper = Box::new(environment_wrapper);
        from_configurator.initialize_ids(Box::new(id_wrapper), None, None);

        let result = from_configurator
            .populate(&MockDirsWrapper::new().home_dir_result(Some("/wibble/whop/ooga".into())));

        assert_eq!(
            result,
            RealUser::new(
                Some(123),
                Some(456),
                Some(PathBuf::from("/wibble/whop/booga"))
            )
        );
    }

    #[test]
    #[should_panic(
        expected = "Cannot determine non-privileged home directory. Make sure you're specifying --real-user."
    )]
    fn zero_element_home_directory_panics() {
        let id_wrapper = IdWrapperMock::new().getuid_result(111).getgid_result(222);
        let environment_wrapper =
            EnvironmentWrapperMock::new(Some("123"), Some("456"), Some("booga"));
        let mut from_configurator = RealUser::null();
        from_configurator.initialize_ids(Box::new(id_wrapper), None, None);
        from_configurator.environment_wrapper = Box::new(environment_wrapper);

        from_configurator.populate(&MockDirsWrapper::new().home_dir_result(Some("/".into())));
    }

    #[test]
    fn unmodified_is_last_ditch() {
        let environment_wrapper = EnvironmentWrapperMock::new(None, None, None);
        let id_wrapper = IdWrapperMock::new().getuid_result(123).getgid_result(456);
        let mut from_configurator = RealUser::null();
        from_configurator.initialize_ids(Box::new(id_wrapper), None, None);
        from_configurator.environment_wrapper = Box::new(environment_wrapper);

        let result = from_configurator
            .populate(&MockDirsWrapper::new().home_dir_result(Some("/wibble/whop/ooga".into())));

        assert_eq!(
            result,
            RealUser::new(
                Some(123),
                Some(456),
                Some(PathBuf::from("/wibble/whop/ooga"))
            )
        );
    }

    struct StreamHandlerPoolCluster {
        recording: Option<Arc<Mutex<Recording>>>,
        awaiter: Option<RecordAwaiter>,
        subs: StreamHandlerPoolSubs,
    }

    struct ActorSystemFactoryMock {
        stream_handler_pool_cluster: StreamHandlerPoolCluster,
        dnss: Arc<Mutex<Option<Vec<SocketAddr>>>>,
    }

    impl ActorSystemFactory for ActorSystemFactoryMock {
        fn make_and_start_actors(
            &self,
            config: BootstrapperConfig,
            _actor_factory: Box<dyn ActorFactory>,
        ) -> StreamHandlerPoolSubs {
            let mut parameter_guard = self.dnss.lock().unwrap();
            let parameter_ref = parameter_guard.deref_mut();
            *parameter_ref = Some(config.dns_servers);

            self.stream_handler_pool_cluster.subs.clone()
        }
    }

    impl ActorSystemFactoryMock {
        fn new() -> ActorSystemFactoryMock {
            let (tx, rx) = mpsc::channel();
            thread::spawn(move || {
                let system = System::new("test");

                let stream_handler_pool_cluster = {
                    let (stream_handler_pool, awaiter, recording) = make_recorder();
                    StreamHandlerPoolCluster {
                        recording: Some(recording),
                        awaiter: Some(awaiter),
                        subs: make_stream_handler_pool_subs_from(Some(stream_handler_pool)),
                    }
                };

                tx.send(stream_handler_pool_cluster).unwrap();
                system.run();
            });
            let stream_handler_pool_cluster = rx.recv().unwrap();
            ActorSystemFactoryMock {
                stream_handler_pool_cluster,
                dnss: Arc::new(Mutex::new(None)),
            }
        }
    }

    struct BootstrapperBuilder {
        actor_system_factory: Box<dyn ActorSystemFactory>,
        log_initializer_wrapper: Box<dyn LoggerInitializerWrapper>,
        listener_handler_factory: ListenerHandlerFactoryMock,
        config: BootstrapperConfig,
    }

    impl BootstrapperBuilder {
        fn new() -> BootstrapperBuilder {
            BootstrapperBuilder {
                actor_system_factory: Box::new(ActorSystemFactoryMock::new()),
                log_initializer_wrapper: Box::new(LoggerInitializerWrapperMock::new()),
                // Don't modify this line unless you've already looked at DispatcherBuilder::add_listener_handler().
                listener_handler_factory: ListenerHandlerFactoryMock::new(),
                config: BootstrapperConfig::new(),
            }
        }

        fn actor_system_factory(
            mut self,
            actor_system_factory: Box<dyn ActorSystemFactory>,
        ) -> BootstrapperBuilder {
            self.actor_system_factory = actor_system_factory;
            self
        }

        fn add_listener_handler(
            mut self,
            listener_handler: Box<dyn ListenerHandler<Item = (), Error = ()>>,
        ) -> BootstrapperBuilder {
            self.listener_handler_factory.add(listener_handler);
            self
        }

        fn config(mut self, config: BootstrapperConfig) -> Self {
            self.config = config;
            self
        }

        fn build(self) -> Bootstrapper {
            Bootstrapper {
                actor_system_factory: self.actor_system_factory,
                listener_handler_factory: Box::new(self.listener_handler_factory),
                listener_handlers: FuturesUnordered::<
                    Box<dyn ListenerHandler<Item = (), Error = ()>>,
                >::new(),
                logger_initializer: self.log_initializer_wrapper,
                config: self.config,
            }
        }
    }
}<|MERGE_RESOLUTION|>--- conflicted
+++ resolved
@@ -245,24 +245,20 @@
             .expect("Internal error")
     }
 
-<<<<<<< HEAD
     fn initialize_ids(
         &mut self,
         id_wrapper: Box<dyn IdWrapper>,
         uid_opt: Option<i32>,
         gid_opt: Option<i32>,
     ) {
-        self.uid_opt = Some(
-            uid_opt.unwrap_or_else(|| self.id_from_env("SUDO_UID").unwrap_or(id_wrapper.getuid())),
-        );
-        self.gid_opt = Some(
-            gid_opt.unwrap_or_else(|| self.id_from_env("SUDO_GID").unwrap_or(id_wrapper.getgid())),
-        );
-=======
-    fn initialize_ids(&mut self, id_wrapper: Box<dyn IdWrapper>, uid_opt: Option<i32>, gid_opt: Option<i32>) {
-        self.uid_opt = Some (uid_opt.unwrap_or_else(|| self.id_from_env("SUDO_UID").unwrap_or_else(||id_wrapper.getuid())));
-        self.gid_opt = Some (gid_opt.unwrap_or_else(|| self.id_from_env("SUDO_GID").unwrap_or_else(||id_wrapper.getgid())));
->>>>>>> 7ae88043
+        self.uid_opt = Some(uid_opt.unwrap_or_else(|| {
+            self.id_from_env("SUDO_UID")
+                .unwrap_or_else(|| id_wrapper.getuid())
+        }));
+        self.gid_opt = Some(gid_opt.unwrap_or_else(|| {
+            self.id_from_env("SUDO_GID")
+                .unwrap_or_else(|| id_wrapper.getgid())
+        }));
     }
 }
 
