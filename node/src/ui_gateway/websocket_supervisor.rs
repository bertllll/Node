// Copyright (c) 2019, MASQ (https://masq.ai) and/or its affiliates. All rights reserved.
use actix::Recipient;
use bytes::BytesMut;
use futures::future::FutureResult;
use futures::future::{err, ok};
use futures::sink::Wait;
use futures::stream::SplitSink;
use futures::Future;
use futures::Sink;
use futures::Stream;
use masq_lib::constants::UNMARSHAL_ERROR;
use masq_lib::logger::Logger;
use masq_lib::messages::{ToMessageBody, UiUnmarshalError, NODE_UI_PROTOCOL};
use masq_lib::ui_gateway::MessagePath::Conversation;
use masq_lib::ui_gateway::MessageTarget::ClientId;
use masq_lib::ui_gateway::{MessageBody, MessageTarget, NodeFromUiMessage, NodeToUiMessage};
use masq_lib::ui_traffic_converter::UiTrafficConverter;
use masq_lib::ui_traffic_converter::UnmarshalError::{Critical, NonCritical};
use masq_lib::utils::{localhost, ExpectValue};
use std::any::Any;
use std::collections::HashMap;
use std::fmt::Debug;
use std::io::ErrorKind;
use std::net::SocketAddr;
use std::sync::{Arc, Mutex, MutexGuard};
use tokio::reactor::Handle;
use websocket::client::r#async::Framed;
use websocket::r#async::MessageCodec;
use websocket::r#async::TcpStream;
use websocket::server::r#async::Server;
use websocket::server::upgrade::WsUpgrade;
use websocket::OwnedMessage;
use websocket::WebSocketError;

trait ClientWrapper: Send + Any {
    fn as_any(&self) -> &dyn Any;
    fn send(&mut self, item: OwnedMessage) -> Result<(), WebSocketError>;
    fn flush(&mut self) -> Result<(), WebSocketError>;
}

struct ClientWrapperReal {
    delegate: Wait<SplitSink<Framed<TcpStream, MessageCodec<OwnedMessage>>>>,
}

impl ClientWrapper for ClientWrapperReal {
    fn as_any(&self) -> &dyn Any {
        self
    }

    fn send(&mut self, item: OwnedMessage) -> Result<(), WebSocketError> {
        self.delegate.send(item)
    }

    fn flush(&mut self) -> Result<(), WebSocketError> {
        self.delegate.flush()
    }
}

pub trait WebSocketSupervisor: Send {
    fn send_msg(&self, msg: NodeToUiMessage);
}

pub struct WebSocketSupervisorReal {
    #[allow(dead_code)]
    inner: Arc<Mutex<WebSocketSupervisorInner>>,
}

struct WebSocketSupervisorInner {
    port: u16,
    next_client_id: u64,
    from_ui_message_sub: Recipient<NodeFromUiMessage>,
    client_id_by_socket_addr: HashMap<SocketAddr, u64>,
    socket_addr_by_client_id: HashMap<u64, SocketAddr>,
    client_by_id: HashMap<u64, Box<dyn ClientWrapper>>,
}

impl WebSocketSupervisor for WebSocketSupervisorReal {
    fn send_msg(&self, msg: NodeToUiMessage) {
        let mut locked_inner = self.inner.lock().expect("WebSocketSupervisor is poisoned");
        Self::send_msg(&mut locked_inner, msg);
    }
}

impl WebSocketSupervisorReal {
    pub fn new(
        port: u16,
        from_ui_message_sub: Recipient<NodeFromUiMessage>,
    ) -> std::io::Result<Box<WebSocketSupervisorReal>> {
        let inner = Arc::new(Mutex::new(WebSocketSupervisorInner {
            port,
            next_client_id: 0,
            from_ui_message_sub,
            client_id_by_socket_addr: HashMap::new(),
            socket_addr_by_client_id: Default::default(),
            client_by_id: HashMap::new(),
        }));
        let logger = Logger::new("WebSocketSupervisor");
        let logger_1 = logger.clone();
        let server_address = SocketAddr::new(localhost(), port);
        let server = Server::bind(server_address, &Handle::default())
            .unwrap_or_else(|e| panic!("Could not start UI server at {}: {}", server_address, e));
        let upgrade_tuple_stream = Self::remove_failures(server.incoming(), &logger);
        let inner_clone = inner.clone();
        let foreach_result = upgrade_tuple_stream.for_each(move |(upgrade, socket_addr)| {
            Self::handle_upgrade_request(upgrade, socket_addr, inner_clone.clone(), &logger);
            Ok(())
        });
        tokio::spawn(foreach_result.then(move |result| match result {
            Ok(_) => {
                debug!(logger_1, "WebSocketSupervisor accepted a connection");
                Ok(())
            }
            Err(_) => {
                error!(
                    logger_1,
                    "WebSocketSupervisor experienced unprintable error accepting connection"
                );
                Err(())
            }
        }));
        Ok(Box::new(WebSocketSupervisorReal { inner }))
    }

    fn filter_clients<'a, P>(
        locked_inner: &'a mut MutexGuard<WebSocketSupervisorInner>,
        predicate: P,
    ) -> Vec<(u64, &'a mut dyn ClientWrapper)>
    where
        P: FnMut(&(&u64, &mut Box<dyn ClientWrapper>)) -> bool,
    {
        locked_inner
            .client_by_id
            .iter_mut()
            .filter(predicate)
            .map(|(id, item)| (*id, item.as_mut()))
            .collect()
    }

    fn send_msg(locked_inner: &mut MutexGuard<WebSocketSupervisorInner>, msg: NodeToUiMessage) {
        let clients = match msg.target {
            MessageTarget::ClientId(n) => {
                let clients = Self::filter_clients(locked_inner, |(id, _)| **id == n);
                if !clients.is_empty() {
                    clients
                } else {
                    Self::log_absent_client(n);
                    return;
                }
            }
            MessageTarget::AllExcept(n) => Self::filter_clients(locked_inner, |(id, _)| **id != n),
            MessageTarget::AllClients => Self::filter_clients(locked_inner, |_| true),
        };
        let json = UiTrafficConverter::new_marshal(msg.body);
        Self::send_to_clients(clients, json);
    }

    fn remove_failures<I, E: Debug>(
        stream: impl Stream<Item = I, Error = E>,
        logger: &Logger,
    ) -> impl Stream<Item = I, Error = E> {
        let logger_clone = logger.clone();
        stream
            .then(move |result| match result {
                Ok(x) => ok::<Option<I>, E>(Some(x)),
                Err(e) => {
                    warning!(
                        logger_clone,
                        "Unsuccessful connection to UI port detected: {:?}",
                        e
                    );
                    ok::<Option<I>, E>(None)
                }
            })
            .filter(|option| option.is_some())
            .map(|option| option.expect("A None magically got through the filter"))
    }

    fn handle_upgrade_request(
        upgrade: WsUpgrade<TcpStream, BytesMut>,
        socket_addr: SocketAddr,
        inner: Arc<Mutex<WebSocketSupervisorInner>>,
        logger: &Logger,
    ) {
        if upgrade
            .protocols()
            .contains(&String::from(NODE_UI_PROTOCOL))
        {
            Self::accept_upgrade_request(upgrade, socket_addr, inner, logger);
        } else {
            Self::reject_upgrade_request(upgrade, logger);
        }
    }

    fn accept_upgrade_request(
        upgrade: WsUpgrade<TcpStream, BytesMut>,
        socket_addr: SocketAddr,
        inner: Arc<Mutex<WebSocketSupervisorInner>>,
        logger: &Logger,
    ) {
        let logger_clone = logger.clone();
        info!(logger_clone, "UI connected at {}", socket_addr);
        let upgrade_future =
            upgrade
                .use_protocol(NODE_UI_PROTOCOL)
                .accept()
                .map(move |(client, _)| {
                    Self::handle_connection(client, &inner, &logger_clone, socket_addr);
                });
        tokio::spawn(upgrade_future.then(|result| {
            match result {
                Ok(_) => ok::<(), ()>(()),
                Err(_) => ok::<(), ()>(()), // this should never happen: compiler candy
            }
        }));
    }

    fn reject_upgrade_request(upgrade: WsUpgrade<TcpStream, BytesMut>, logger: &Logger) {
        info!(
            logger,
            "UI attempted connection without protocol {}: {:?}",
            NODE_UI_PROTOCOL,
            upgrade.protocols()
        );
        tokio::spawn(upgrade.reject().then(|_| ok::<(), ()>(())));
    }

    fn handle_connection(
        client: Framed<TcpStream, MessageCodec<OwnedMessage>>,
        inner: &Arc<Mutex<WebSocketSupervisorInner>>,
        logger: &Logger,
        socket_addr: SocketAddr,
    ) {
        let logger_1 = logger.clone();
        let logger_2 = logger.clone();
        let inner_1 = inner.clone();
        let (outgoing, incoming) = client.split();
        // "Going synchronous" here to avoid calling .send() on an async Sink, which consumes it
        let sync_outgoing: Wait<SplitSink<_>> = outgoing.wait();
        let client_wrapper = Box::new(ClientWrapperReal {
            delegate: sync_outgoing,
        });
        let mut locked_inner = inner.lock().expect("WebSocketSupervisor is poisoned");
        let client_id = locked_inner.next_client_id;
        locked_inner.next_client_id += 1;
        locked_inner
            .client_id_by_socket_addr
            .insert(socket_addr, client_id);
        locked_inner
            .socket_addr_by_client_id
            .insert(client_id, socket_addr);
        locked_inner.client_by_id.insert(client_id, client_wrapper);
        let incoming_future = incoming
            .then(move |result| Self::handle_websocket_errors(result, &logger_2, socket_addr))
            .map(move |owned_message| match owned_message {
                OwnedMessage::Text(message) => {
                    Self::handle_text_message(&inner_1, &logger_1, socket_addr, &message)
                }
                OwnedMessage::Close(_) => {
                    Self::handle_close_message(&inner_1, &logger_1, socket_addr)
                }
                OwnedMessage::Binary(_) => {
                    Self::handle_other_message(&logger_1, socket_addr, "binary")
                }
                OwnedMessage::Ping(_) => Self::handle_other_message(&logger_1, socket_addr, "ping"),
                OwnedMessage::Pong(_) => Self::handle_other_message(&logger_1, socket_addr, "pong"),
            })
            .for_each(|_| ok::<(), ()>(()));

        tokio::spawn(incoming_future);
    }

    fn handle_text_message(
        inner_arc: &Arc<Mutex<WebSocketSupervisorInner>>,
        logger: &Logger,
        socket_addr: SocketAddr,
        message: &str,
    ) -> FutureResult<(), ()> {
        let mut locked_inner = inner_arc.lock().expect("WebSocketSupervisor is poisoned");
        let client_id = match locked_inner.client_id_by_socket_addr.get(&socket_addr) {
            Some(client_id_ref) => *client_id_ref,
            None => {
                warning!(
                    logger,
                    "WebSocketSupervisor got a message from a client that never connected!"
                );
                return err::<(), ()>(()); // end the stream
            }
        };
        match UiTrafficConverter::new_unmarshal_from_ui(message, client_id) {
            Ok(from_ui_message) => {
                locked_inner
                    .from_ui_message_sub
                    .try_send(from_ui_message)
                    .expect("UiGateway is dead");
            }
            Err(Critical(e)) => {
                error!(
                    logger,
                    "Bad message from client {} at {}: {}:\n{}\n",
                    client_id,
                    socket_addr,
                    Critical(e.clone()),
                    message
                );
                Self::send_msg(
                    &mut locked_inner,
                    NodeToUiMessage {
                        target: ClientId(client_id),
                        body: UiUnmarshalError {
                            message: e.to_string(),
                            bad_data: message.to_string(),
                        }
                        .tmb(0),
                    },
                );
                return ok::<(), ()>(());
            }
            Err(NonCritical(opcode, context_id_opt, e)) => {
                error!(
                    logger,
                    "Bad message from client {} at {}: {}:\n{}\n",
                    client_id,
                    socket_addr,
                    NonCritical(opcode.clone(), context_id_opt, e.clone()),
                    message
                );
                match context_id_opt {
                    None => Self::send_msg(
                        &mut locked_inner,
                        NodeToUiMessage {
                            target: ClientId(client_id),
                            body: UiUnmarshalError {
                                message: e.to_string(),
                                bad_data: message.to_string(),
                            }
                            .tmb(0),
                        },
                    ),
                    Some(context_id) => Self::send_msg(
                        &mut locked_inner,
                        NodeToUiMessage {
                            target: ClientId(client_id),
                            body: MessageBody {
                                opcode,
                                path: Conversation(context_id),
                                payload: Err((UNMARSHAL_ERROR, e.to_string())),
                            },
                        },
                    ),
                }
                return ok::<(), ()>(());
            }
        }
        ok::<(), ()>(())
    }

    fn handle_close_message(
        inner_arc: &Arc<Mutex<WebSocketSupervisorInner>>,
        logger: &Logger,
        socket_addr: SocketAddr,
    ) -> FutureResult<(), ()> {
        let mut locked_inner = inner_arc.lock().expect("WebSocketSupervisor is poisoned");
        let client_id = match locked_inner.client_id_by_socket_addr.remove(&socket_addr) {
            None => {
                error!(
                    logger,
                    "WebSocketSupervisor got a disconnect from a client that never connected!"
                );
                return err::<(), ()>(());
            }
            Some(client_id) => client_id,
        };
        info!(
            logger,
            "UI at {} (client ID {}) disconnected from port {}",
            socket_addr,
            client_id,
            locked_inner.port
        );
        Self::close_connection(&mut locked_inner, client_id, socket_addr, logger);

        err::<(), ()>(()) // end the stream
    }

    fn handle_other_message(
        logger: &Logger,
        socket_addr: SocketAddr,
        message_type: &str,
    ) -> FutureResult<(), ()> {
        info!(
            logger,
            "UI at {} sent unexpected {} message; ignoring", socket_addr, message_type
        );
        ok::<(), ()>(())
    }

    fn send_to_clients(clients: Vec<(u64, &mut dyn ClientWrapper)>, json: String) {
        clients.into_iter().for_each(|(client_id, client)| {
            match client.send(OwnedMessage::Text(json.clone())) {
                Ok(_) => match client.flush() {
                    Ok(_) => (),
                    Err(e) => Self::handle_flush_error(e, locked_inner, client_id),
                },
                Err(e) => error!(
                    Logger::new("WebSocketSupervisor"),
                    "Error sending to client {}: {:?}", client_id, e
                ),
            };
        });
    }

    fn handle_flush_error(
        error: WebSocketError,
        locked_inner: &mut MutexGuard<WebSocketSupervisorInner>,
        client_id: u64,
    ) {
        match error {
            WebSocketError::IoError(e)
                if e.kind() == ErrorKind::BrokenPipe || e.kind() == ErrorKind::ConnectionReset =>
            {
                warning!(
                    Logger::new("WebSocketSupervisor"),
                    "Client {}: {:?}, dropping its reference",
                    client_id,
                    e.kind()
                );
                Self::handle_dead_client_removal(client_id, locked_inner)
            }
            err => warning!(
                Logger::new("WebSocketSupervisor"),
                "'{:?}' occurred when flushing msg for Client {}",
                err,
                client_id
            ),
        }
    }

    fn handle_dead_client_removal(
        client_id: u64,
        locked_inner: &mut MutexGuard<WebSocketSupervisorInner>,
    ) {
        locked_inner
            .client_by_id
            .remove(&client_id)
            .expectv("client");
        let socket_addr = locked_inner
            .socket_addr_by_client_id
            .remove(&client_id)
            .expectv("socket address");
        locked_inner
            .client_id_by_socket_addr
            .remove(&socket_addr)
            .expectv("client id");
    }

    fn handle_websocket_errors<I>(
        result: Result<I, WebSocketError>,
        logger: &Logger,
        socket_addr: SocketAddr,
    ) -> FutureResult<I, ()> {
        match result {
            Err(e) => {
                warning!(
                    logger,
                    "UI at {} violated protocol ({:?}): terminating",
                    socket_addr,
                    e
                );
                err::<I, ()>(())
            }
            Ok(msg) => ok::<I, ()>(msg),
        }
    }

    fn close_connection(
        locked_inner: &mut WebSocketSupervisorInner,
        client_id: u64,
        socket_addr: SocketAddr,
        logger: &Logger,
    ) {
        let mut client = match locked_inner.client_by_id.remove(&client_id) {
            Some(client) => client,
            None => panic!("WebSocketSupervisor got a disconnect from a client that has disappeared from the stable!"),
        };
        match client.send(OwnedMessage::Close(None)) {
            Err(e) => warning!(
                logger,
                "Error acknowledging connection closure from UI at {}: {:?}",
                socket_addr,
                e
            ),
            Ok(_) => {
                client.flush().unwrap_or_else(|_| {
                    panic!("Couldn't flush transmission to UI at {}", socket_addr)
                });
            }
        }
    }

    fn log_absent_client(client_id: u64) {
        warning!(
            Logger::new("WebsocketSupervisor"),
            "WebsocketSupervisor: WARN: Tried to send to an absent client {}",
            client_id
        )
    }
}

pub trait WebSocketSupervisorFactory: Send {
    fn make(
        &self,
        port: u16,
        recipient: Recipient<NodeFromUiMessage>,
    ) -> std::io::Result<Box<dyn WebSocketSupervisor>>;
}

pub struct WebsocketSupervisorFactoryReal;

impl WebSocketSupervisorFactory for WebsocketSupervisorFactoryReal {
    fn make(
        &self,
        port: u16,
        recipient: Recipient<NodeFromUiMessage>,
    ) -> std::io::Result<Box<dyn WebSocketSupervisor>> {
        WebSocketSupervisorReal::new(port, recipient)
            .map(|positive| positive as Box<dyn WebSocketSupervisor>)
    }
}

#[cfg(test)]
mod tests {
    use super::*;
    use crate::test_utils::recorder::{make_recorder, Recorder};
    use crate::test_utils::{assert_contains, await_value, wait_for};
    use actix::System;
    use actix::{Actor, Addr};
    use crossbeam_channel::bounded;
    use futures::lazy;
    use masq_lib::constants::UNMARSHAL_ERROR;
    use masq_lib::messages::{
        FromMessageBody, UiShutdownRequest, UiStartOrder, UiUnmarshalError, NODE_UI_PROTOCOL,
    };
    use masq_lib::test_utils::logging::init_test_logging;
    use masq_lib::test_utils::logging::TestLogHandler;
    use masq_lib::test_utils::ui_connection::UiConnection;
    use masq_lib::ui_gateway::MessagePath::FireAndForget;
    use masq_lib::ui_gateway::NodeFromUiMessage;
    use masq_lib::ui_traffic_converter::UiTrafficConverter;
    use masq_lib::utils::{find_free_port, localhost};
    use std::cell::RefCell;
    use std::io::{Error, ErrorKind};
    use std::net::{IpAddr, Ipv4Addr, Shutdown};
    use std::str::FromStr;
    use std::thread;
    use std::time::Duration;
    use websocket::client::sync::Client;
    use websocket::stream::sync::TcpStream;
    use websocket::ClientBuilder;
    use websocket::Message;

    impl WebSocketSupervisorReal {
        fn inject_mock_client(&self, mock_client: ClientWrapperMock) -> u64 {
            let mut locked_inner = self.inner.lock().unwrap();
            let client_id = locked_inner.next_client_id;
            locked_inner.next_client_id += 1;
            locked_inner
                .client_by_id
                .insert(client_id, Box::new(mock_client));
            client_id
        }

        fn get_mock_client(&self, client_id: u64) -> ClientWrapperMock {
            let locked_inner = self.inner.lock().unwrap();
            let mock_client_box = match locked_inner.client_by_id.get(&client_id) {
                Some(mcb) => mcb,
                None => panic!("Did not find mock client for id: {}", client_id),
            };
            let any = mock_client_box.as_any();
            let result = any
                .downcast_ref::<ClientWrapperMock>()
                .expect("couldn't downcast");
            result.clone()
        }
    }

    struct ClientWrapperMock {
        send_params: Arc<Mutex<Vec<OwnedMessage>>>,
        send_results: RefCell<Vec<Result<(), WebSocketError>>>,
        flush_results: RefCell<Vec<Result<(), WebSocketError>>>,
        socket_results: RefCell<Vec<SocketAddr>>,
    }

    impl Clone for ClientWrapperMock {
        fn clone(&self) -> Self {
            ClientWrapperMock {
                send_params: self.send_params.clone(),
                send_results: RefCell::new(
                    self.send_results
                        .borrow()
                        .iter()
                        .map(|result| match result {
                            Ok(()) => Ok(()),
                            Err(_) => Err(WebSocketError::NoDataAvailable),
                        })
                        .collect::<Vec<Result<(), WebSocketError>>>(),
                ),
                flush_results: RefCell::new(
                    self.flush_results
                        .borrow()
                        .iter()
                        .map(|result| match result {
                            Ok(()) => Ok(()),
                            Err(_) => Err(WebSocketError::NoDataAvailable),
                        })
                        .collect::<Vec<Result<(), WebSocketError>>>(),
                ),
                socket_results: self.socket_results.clone(),
            }
        }
    }

    impl ClientWrapperMock {
        fn new() -> ClientWrapperMock {
            ClientWrapperMock {
                send_params: Arc::new(Mutex::new(vec![])),
                send_results: RefCell::new(vec![]),
                flush_results: RefCell::new(vec![]),
                socket_results: RefCell::new(vec![]),
            }
        }

        fn send_params(mut self, params: &Arc<Mutex<Vec<OwnedMessage>>>) -> Self {
            self.send_params = params.clone();
            self
        }

        fn send_result(self, result: Result<(), WebSocketError>) -> Self {
            self.send_results.borrow_mut().push(result);
            self
        }

        fn flush_result(self, result: Result<(), WebSocketError>) -> Self {
            self.flush_results.borrow_mut().push(result);
            self
        }

        fn socket_result(self, result: SocketAddr) -> Self {
            self.socket_results.borrow_mut().push(result);
            self
        }
    }

    impl ClientWrapper for ClientWrapperMock {
        fn as_any(&self) -> &dyn Any {
            self
        }

        fn send(&mut self, item: OwnedMessage) -> Result<(), WebSocketError> {
            self.send_params.lock().unwrap().push(item);
            if self.send_results.borrow().is_empty() {
                panic!("ClientWrapperMock: send_results is empty")
            }
            self.send_results.borrow_mut().remove(0)
        }

        fn flush(&mut self) -> Result<(), WebSocketError> {
            if self.flush_results.borrow().is_empty() {
                panic!("ClientWrapperMock: flush_results is empty")
            }
            self.flush_results.borrow_mut().remove(0)
        }
    }

    fn make_client(port: u16, protocol: &str) -> Result<Client<TcpStream>, WebSocketError> {
        ClientBuilder::new(format!("ws://127.0.0.1:{}", port).as_str())
            .expect("ClientBuilder could not be built")
            .add_protocol(protocol)
            .connect_insecure()
    }

    fn wait_for_client(port: u16, protocol: &str) -> Client<TcpStream> {
        let mut one_client_opt: Option<Client<TcpStream>> = None;
        wait_for(None, None, || match make_client(port, protocol) {
            Ok(client) => {
                one_client_opt = Some(client);
                true
            }
            Err(e) => {
                println!("Couldn't make client yet: {}", e);
                false
            }
        });
        one_client_opt.unwrap()
    }

    fn wait_for_server(port: u16) {
        wait_for(None, None, || {
            match TcpStream::connect(SocketAddr::new(localhost(), port)) {
                Ok(stream) => {
                    stream.shutdown(Shutdown::Both).unwrap();
                    true
                }
                Err(_) => false,
            }
        });
    }

    fn subs(ui_gateway: Recorder) -> Recipient<NodeFromUiMessage> {
        let addr: Addr<Recorder> = ui_gateway.start();
        addr.recipient::<NodeFromUiMessage>()
    }

    #[test]
    fn logs_pre_upgrade_connection_errors() {
        init_test_logging();
        let port = find_free_port();
        let (ui_gateway, _, _) = make_recorder();

        thread::spawn(move || {
            let system = System::new("logs_pre_upgrade_connection_errors");
            let ui_message_sub = subs(ui_gateway);
            let subject = lazy(move || {
                let _subject = WebSocketSupervisorReal::new(port, ui_message_sub).unwrap();
                Ok(())
            });
            actix::spawn(subject);
            system.run();
        });
        wait_for_server(port);

        let tlh = TestLogHandler::new();
        tlh.await_log_containing("Unsuccessful connection to UI port detected", 1000);
    }

    #[test]
    fn data_attributed_to_a_newly_connected_client_is_proper() {
        init_test_logging();
        let port = find_free_port();
        let (tx, rx) = bounded(1);
        let (ui_gateway, _, _) = make_recorder();
        thread::spawn(move || {
            let system = System::new("data_attributed_to_a_newly_connected_client_is_proper");
            let ui_message_sub = subs(ui_gateway);
            let subject = lazy(move || {
                let subject = WebSocketSupervisorReal::new(port, ui_message_sub).unwrap();
                tx.send(Arc::clone(&subject.inner)).unwrap();
                Ok(())
            });
            actix::spawn(subject);
            system.run();
        });
        wait_for_server(port);
        let mail = rx.recv().unwrap();

        let client = make_client(port, "MASQNode-UIv2").unwrap();

        let socket_addr = client.local_addr().unwrap();
        let websocket_supervisor_inner = mail.lock().unwrap();
        assert_eq!(websocket_supervisor_inner.next_client_id, 1);
        assert_eq!(
            websocket_supervisor_inner
                .socket_addr_by_client_id
                .get(&0)
                .unwrap(),
            &socket_addr
        );
        assert_eq!(
            websocket_supervisor_inner
                .client_id_by_socket_addr
                .get(&socket_addr)
                .unwrap(),
            &0
        );
        assert!(websocket_supervisor_inner.client_by_id.get(&0).is_some())
    }

    #[test]
    fn rejects_connection_attempt_with_improper_protocol_name() {
        init_test_logging();
        let port = find_free_port();
        let (ui_gateway, _, _) = make_recorder();

        thread::spawn(move || {
            let system = System::new("rejects_connection_attempt_with_improper_protocol_name");
            let ui_message_sub = subs(ui_gateway);
            let subject = lazy(move || {
                let _subject = WebSocketSupervisorReal::new(port, ui_message_sub).unwrap();
                Ok(())
            });
            actix::spawn(subject);
            system.run();
        });
        wait_for_server(port);

        make_client(port, "MASQNode-UI").err().unwrap();

        let tlh = TestLogHandler::new();
        tlh.await_log_containing(
            "UI attempted connection without protocol MASQNode-UIv2: [\"MASQNode-UI\"]",
            1000,
        );
    }

    #[test]
    fn logs_unexpected_binary_ping_pong_websocket_messages() {
        init_test_logging();
        let port = find_free_port();
        let (ui_gateway, _, _) = make_recorder();

        thread::spawn(move || {
            let system = System::new("logs_unexpected_binary_ping_pong_websocket_messages");
            let ui_message_sub = subs(ui_gateway);
            let subject = lazy(move || {
                let _subject = WebSocketSupervisorReal::new(port, ui_message_sub).unwrap();
                Ok(())
            });
            actix::spawn(subject);
            system.run();
        });
        let mut client = await_value(None, || UiConnection::make(port, NODE_UI_PROTOCOL)).unwrap();

        client.send_message(&OwnedMessage::Binary(vec![1u8, 2u8, 3u8, 4u8]));
        client.send_message(&OwnedMessage::Ping(vec![1u8, 2u8, 3u8, 4u8]));
        client.send_message(&OwnedMessage::Pong(vec![1u8, 2u8, 3u8, 4u8]));
        client.shutdown();

        let tlh = TestLogHandler::new();
        tlh.await_log_matching(
            "UI at 127\\.0\\.0\\.1:\\d+ sent unexpected binary message; ignoring",
            1000,
        );
        tlh.await_log_matching(
            "UI at 127\\.0\\.0\\.1:\\d+ sent unexpected ping message; ignoring",
            1000,
        );
        tlh.await_log_matching(
            "UI at 127\\.0\\.0\\.1:\\d+ sent unexpected pong message; ignoring",
            1000,
        );
    }

    #[test]
    fn can_connect_two_clients_and_receive_messages_from_them() {
        let port = find_free_port();
        let (ui_gateway, ui_gateway_awaiter, ui_gateway_recording_arc) = make_recorder();

        thread::spawn(move || {
            let system = System::new("can_connect_two_clients_and_receive_messages_from_them");
            let ui_message_sub = subs(ui_gateway);
            let subject = lazy(move || {
                let _subject = WebSocketSupervisorReal::new(port, ui_message_sub).unwrap();
                Ok(())
            });
            actix::spawn(subject);
            system.run();
        });

        let mut one_client = wait_for_client(port, NODE_UI_PROTOCOL);
        let mut another_client = wait_for_client(port, NODE_UI_PROTOCOL);

        one_client
            .send_message(&Message::text(r#"{"opcode": "one", "payload": {}}"#))
            .unwrap();
        another_client
            .send_message(&Message::text(r#"{"opcode": "another", "payload": {}}"#))
            .unwrap();
        one_client
            .send_message(&Message::text(r#"{"opcode": "athird", "payload": {}}"#))
            .unwrap();

        one_client.send_message(&OwnedMessage::Close(None)).unwrap();
        let one_close_msg = one_client.recv_message().unwrap();
        another_client
            .send_message(&OwnedMessage::Close(None))
            .unwrap();
        let another_close_msg = another_client.recv_message().unwrap();

        ui_gateway_awaiter.await_message_count(3);
        let ui_gateway_recording = ui_gateway_recording_arc.lock().unwrap();
        let messages = (0..=2)
            .map(|i| {
                ui_gateway_recording
                    .get_record::<NodeFromUiMessage>(i)
                    .clone()
            })
            .collect::<Vec<NodeFromUiMessage>>();
        assert_contains(
            &messages,
            &NodeFromUiMessage {
                client_id: 0,
                body: MessageBody {
                    opcode: "one".to_string(),
                    path: FireAndForget,
                    payload: Ok("{}".to_string()),
                },
            },
        );
        assert_contains(
            &messages,
            &NodeFromUiMessage {
                client_id: 1,
                body: MessageBody {
                    opcode: "another".to_string(),
                    path: FireAndForget,
                    payload: Ok("{}".to_string()),
                },
            },
        );
        assert_contains(
            &messages,
            &NodeFromUiMessage {
                client_id: 0,
                body: MessageBody {
                    opcode: "athird".to_string(),
                    path: FireAndForget,
                    payload: Ok("{}".to_string()),
                },
            },
        );
        assert_eq!(one_close_msg, OwnedMessage::Close(None));
        assert_eq!(another_close_msg, OwnedMessage::Close(None));
    }

    #[test]
    fn logs_badly_formatted_json_and_returns_unmarshal_error() {
        init_test_logging();
        let (ui_message_sub, _, _) = make_recorder();
        let subject_inner = WebSocketSupervisorInner {
            port: 4321,
            next_client_id: 0,
            from_ui_message_sub: ui_message_sub.start().recipient::<NodeFromUiMessage>(),
            client_id_by_socket_addr: Default::default(),
            socket_addr_by_client_id: Default::default(),
            client_by_id: Default::default(),
        };
        let subject = WebSocketSupervisorReal {
            inner: Arc::new(Mutex::new(subject_inner)),
        };
        let socket_addr = SocketAddr::from_str("1.2.3.4:1234").unwrap();
        let send_params_arc = Arc::new(Mutex::new(vec![]));
        let client = ClientWrapperMock::new()
            .send_params(&send_params_arc)
            .send_result(Ok(()))
            .flush_result(Ok(()));
        let client_id = subject.inject_mock_client(client);
        {
            let mut inner = subject.inner.lock().unwrap();
            inner
                .client_id_by_socket_addr
                .insert(socket_addr, client_id);
        }
        let bad_json = "}: I am badly-formatted JSON :{";

        let _ = WebSocketSupervisorReal::handle_text_message(
            &subject.inner,
            &Logger::new("test"),
            socket_addr,
            bad_json,
        )
        .wait();

        let expected_traffic_conversion_message =
            format!("Couldn't parse text as JSON: Error(\"expected value\", line: 1, column: 1)");
        let expected_unmarshal_message = format!(
            "Critical error unmarshalling unidentified message: {}",
            expected_traffic_conversion_message
        );
        TestLogHandler::new().exists_log_containing(
            format!(
                "ERROR: test: Bad message from client 0 at 1.2.3.4:1234: {}",
                expected_unmarshal_message
            )
            .as_str(),
        );
        let mut send_params = send_params_arc.lock().unwrap();
        let actual_json = match send_params.remove(0) {
            OwnedMessage::Text(s) => s,
            x => panic!("Expected OwnedMessage::Text, got {:?}", x),
        };
        let actual_struct =
            UiTrafficConverter::new_unmarshal_to_ui(&actual_json, ClientId(0)).unwrap();
        assert_eq!(actual_struct.target, ClientId(0));
        assert_eq!(
            UiUnmarshalError::fmb(actual_struct.body).unwrap().0,
            UiUnmarshalError {
                message: expected_traffic_conversion_message,
                bad_data: bad_json.to_string(),
            }
        )
    }

    #[test]
    fn bad_one_way_message_is_logged_and_returns_error() {
        init_test_logging();
        let (ui_message_sub, _, _) = make_recorder();
        let subject_inner = WebSocketSupervisorInner {
            port: 1234,
            next_client_id: 0,
            from_ui_message_sub: ui_message_sub.start().recipient::<NodeFromUiMessage>(),
            client_id_by_socket_addr: Default::default(),
            socket_addr_by_client_id: Default::default(),
            client_by_id: Default::default(),
        };
        let subject = WebSocketSupervisorReal {
            inner: Arc::new(Mutex::new(subject_inner)),
        };
        let socket_addr = SocketAddr::from_str("1.2.3.4:1234").unwrap();
        let send_params_arc = Arc::new(Mutex::new(vec![]));
        let client = ClientWrapperMock::new()
            .send_params(&send_params_arc)
            .send_result(Ok(()))
            .flush_result(Ok(()));
        let client_id = subject.inject_mock_client(client);
        {
            let mut inner = subject.inner.lock().unwrap();
            inner
                .client_id_by_socket_addr
                .insert(socket_addr, client_id);
        }
        let bad_message_json = r#"{"opcode":"shutdown"}"#;

        let _ = WebSocketSupervisorReal::handle_text_message(
            &subject.inner,
            &Logger::new("test"),
            socket_addr,
            bad_message_json,
        )
        .wait();

        let expected_traffic_conversion_message =
            format!("Required field was missing: payload, error");
        let expected_unmarshal_message = format!(
            "Error unmarshalling 'shutdown' message: {}",
            expected_traffic_conversion_message
        );
        TestLogHandler::new().exists_log_containing(
            format!(
                "ERROR: test: Bad message from client 0 at 1.2.3.4:1234: {}",
                expected_unmarshal_message
            )
            .as_str(),
        );
        let mut send_params = send_params_arc.lock().unwrap();
        let actual_json = match send_params.remove(0) {
            OwnedMessage::Text(s) => s,
            x => panic!("Expected OwnedMessage::Text, got {:?}", x),
        };
        let actual_struct =
            UiTrafficConverter::new_unmarshal_to_ui(&actual_json, ClientId(0)).unwrap();
        assert_eq!(actual_struct.target, ClientId(0));
        assert_eq!(
            UiUnmarshalError::fmb(actual_struct.body).unwrap().0,
            UiUnmarshalError {
                message: expected_traffic_conversion_message,
                bad_data: bad_message_json.to_string(),
            }
        )
    }

    #[test]
    fn bad_two_way_message_is_logged_and_returns_error() {
        init_test_logging();
        let (ui_message_sub, _, _) = make_recorder();
        let subject_inner = WebSocketSupervisorInner {
            port: 1234,
            next_client_id: 0,
            from_ui_message_sub: ui_message_sub.start().recipient::<NodeFromUiMessage>(),
            client_id_by_socket_addr: Default::default(),
            socket_addr_by_client_id: Default::default(),
            client_by_id: Default::default(),
        };
        let subject = WebSocketSupervisorReal {
            inner: Arc::new(Mutex::new(subject_inner)),
        };
        let socket_addr = SocketAddr::from_str("1.2.3.4:1234").unwrap();
        let send_params_arc = Arc::new(Mutex::new(vec![]));
        let client = ClientWrapperMock::new()
            .send_params(&send_params_arc)
            .send_result(Ok(()))
            .flush_result(Ok(()));
        let client_id = subject.inject_mock_client(client);
        {
            let mut inner = subject.inner.lock().unwrap();
            inner
                .client_id_by_socket_addr
                .insert(socket_addr, client_id);
        }
        let bad_message_json = r#"{"opcode":"setup", "contextId":3333}"#;

        let _ = WebSocketSupervisorReal::handle_text_message(
            &subject.inner,
            &Logger::new("test"),
            socket_addr,
            bad_message_json,
        )
        .wait();

        let expected_traffic_conversion_message =
            format!("Required field was missing: payload, error");
        let expected_unmarshal_message = format!(
            "Error unmarshalling 'setup' message: {}",
            expected_traffic_conversion_message
        );
        TestLogHandler::new().exists_log_containing(
            format!(
                "ERROR: test: Bad message from client 0 at 1.2.3.4:1234: {}",
                expected_unmarshal_message
            )
            .as_str(),
        );
        let mut send_params = send_params_arc.lock().unwrap();
        let actual_json = match send_params.remove(0) {
            OwnedMessage::Text(s) => s,
            x => panic!("Expected OwnedMessage::Text, got {:?}", x),
        };
        let actual_struct =
            UiTrafficConverter::new_unmarshal_to_ui(&actual_json, ClientId(0)).unwrap();
        assert_eq!(
            actual_struct,
            NodeToUiMessage {
                target: ClientId(0),
                body: MessageBody {
                    opcode: "setup".to_string(),
                    path: Conversation(3333),
                    payload: Err((UNMARSHAL_ERROR, expected_traffic_conversion_message))
                }
            }
        );
    }

<<<<<<< HEAD
    fn flush_failure_test_body(
        flush_error: WebSocketError,
        expected_assertion_result: Option<&u64>,
    ) {
        let (ui_gateway, _, _) = make_recorder();
        let from_ui_message_sub = subs(ui_gateway);
        let socket_addr = SocketAddr::new(IpAddr::V4(Ipv4Addr::from([1, 2, 4, 5])), 4455);
        let client = ClientWrapperMock::new()
            .socket_result(socket_addr)
            .send_result(Ok(()))
            .flush_result(Err(flush_error));
        let mut client_by_id: HashMap<u64, Box<dyn ClientWrapper>> = HashMap::new();
        client_by_id.insert(1234, Box::new(client));
        let mut client_id_by_socket_addr: HashMap<SocketAddr, u64> = HashMap::new();
        client_id_by_socket_addr.insert(socket_addr, 1234);
        let mut socket_addr_by_client_id: HashMap<u64, SocketAddr> = HashMap::new();
        socket_addr_by_client_id.insert(1234, socket_addr);
        let inner_arc = Arc::new(Mutex::new(WebSocketSupervisorInner {
            port: 0,
            next_client_id: 0,
            from_ui_message_sub,
            client_id_by_socket_addr,
            socket_addr_by_client_id,
            client_by_id,
        }));
=======
    #[test]
    fn can_handle_flush_failure_after_send() {
        init_test_logging();
        let mut client = ClientWrapperMock::new()
            .send_result(Ok(()))
            .flush_result(Err(WebSocketError::NoDataAvailable));
>>>>>>> b2d1931e

        WebSocketSupervisorReal::send_to_clients(vec![(1234, &mut client)], "json".to_string());

        let inner = inner_arc.lock().unwrap();
        assert_eq!(
            inner.client_id_by_socket_addr.get(&socket_addr),
            expected_assertion_result
        );
        assert_eq!(
            inner.client_by_id.get(&1234).is_some(),
            expected_assertion_result.is_some()
        );
    }

    #[test]
    fn can_handle_non_broken_pipe_flush_failure_after_send() {
        init_test_logging();
        let flush_error = WebSocketError::NoDataAvailable;
        let assertion_on_retention_of_the_client = Some(&1234);
        flush_failure_test_body(flush_error, assertion_on_retention_of_the_client);
        TestLogHandler::new().exists_log_containing(
            "WARN: WebSocketSupervisor: 'NoDataAvailable' occurred when flushing msg for Client 1234",
        );
    }

    #[test]
    fn can_handle_broken_pipe_flush_failure_after_send() {
        init_test_logging();
        let flush_error = WebSocketError::IoError(Error::from(ErrorKind::BrokenPipe));
        let assertion_on_retention_of_the_client = None;
        flush_failure_test_body(flush_error, assertion_on_retention_of_the_client);
        TestLogHandler::new().exists_log_containing(
            "WARN: WebSocketSupervisor: Client 1234: BrokenPipe, dropping its reference",
        );
    }

    #[test]
    fn can_handle_connection_aborted_flush_failure_after_send() {
        init_test_logging();
        let flush_error = WebSocketError::IoError(Error::from(ErrorKind::ConnectionReset));
        let assertion_on_retention_of_the_client = None;
        flush_failure_test_body(flush_error, assertion_on_retention_of_the_client);
        TestLogHandler::new().exists_log_containing(
            "WARN: WebSocketSupervisor: Client 1234: ConnectionReset, dropping its reference",
        );
    }

    #[test]
    fn once_a_client_sends_a_close_no_more_data_is_accepted() {
        let port = find_free_port();
        let (ui_gateway, ui_gateway_awaiter, ui_gateway_recording_arc) = make_recorder();

        thread::spawn(move || {
            let system = System::new("once_a_client_sends_a_close_no_more_data_is_accepted");
            let ui_message_sub = subs(ui_gateway);
            let subject = lazy(move || {
                let _subject = WebSocketSupervisorReal::new(port, ui_message_sub).unwrap();
                Ok(())
            });
            actix::spawn(subject);
            system.run();
        });

        let mut client = await_value(None, || UiConnection::make(port, NODE_UI_PROTOCOL)).unwrap();

        client.send(UiShutdownRequest {});
        client.send_message(&OwnedMessage::Close(None));
        client.send(UiStartOrder {});

        client.shutdown();
        ui_gateway_awaiter.await_message_count(1);
        thread::sleep(Duration::from_millis(500)); // make sure there's not another message sent
        let ui_gateway_recording = ui_gateway_recording_arc.lock().unwrap();
        assert_eq!(
            ui_gateway_recording.get_record::<NodeFromUiMessage>(0),
            &NodeFromUiMessage {
                client_id: 0,
                body: UiShutdownRequest {}.tmb(0),
            }
        );
        assert_eq!(ui_gateway_recording.len(), 1);
    }

    #[test]
    fn a_client_that_violates_the_protocol_is_terminated() {
        let port = find_free_port();
        let (ui_gateway, ui_gateway_awaiter, ui_gateway_recording_arc) = make_recorder();

        thread::spawn(move || {
            let system = System::new("a_client_that_violates_the_protocol_is_terminated");
            let ui_message_sub = subs(ui_gateway);
            let subject = lazy(move || {
                let _subject = WebSocketSupervisorReal::new(port, ui_message_sub).unwrap();
                Ok(())
            });
            actix::spawn(subject);
            system.run();
        });
        let mut client = await_value(None, || UiConnection::make(port, "MASQNode-UIv2")).unwrap();
        client.send(UiShutdownRequest {});
        {
            let writer = client.writer();
            writer.write(b"Booga!").unwrap();
        }
        client.send(UiStartOrder {});
        ui_gateway_awaiter.await_message_count(1);
        thread::sleep(Duration::from_millis(500)); // make sure there's not another message sent
        let ui_gateway_recording = ui_gateway_recording_arc.lock().unwrap();
        assert_eq!(
            ui_gateway_recording.get_record::<NodeFromUiMessage>(0),
            &NodeFromUiMessage {
                client_id: 0,
                body: UiShutdownRequest {}.tmb(0)
            }
        );
        assert_eq!(ui_gateway_recording.len(), 1);
    }

    #[test]
    fn send_msg_with_a_client_id_sends_a_message_to_the_client() {
        let port = find_free_port();
        let (ui_gateway, _, _) = make_recorder();
        let ui_message_sub = subs(ui_gateway);
        let system = System::new("send_msg_sends_a_message_to_the_client");
        let lazy_future = lazy(move || {
            let subject = WebSocketSupervisorReal::new(port, ui_message_sub).unwrap();
            let one_mock_client = ClientWrapperMock::new()
                .send_result(Ok(()))
                .flush_result(Ok(()));
            let another_mock_client = ClientWrapperMock::new();
            let one_client_id = subject.inject_mock_client(one_mock_client);
            let another_client_id = subject.inject_mock_client(another_mock_client);
            let msg = NodeToUiMessage {
                target: MessageTarget::ClientId(one_client_id),
                body: MessageBody {
                    opcode: "booga".to_string(),
                    path: FireAndForget,
                    payload: Ok("{}".to_string()),
                },
            };

            subject.send_msg(msg.clone());

            let one_mock_client_ref = subject.get_mock_client(one_client_id);
            let actual_message = match one_mock_client_ref.send_params.lock().unwrap().get(0) {
                Some(OwnedMessage::Text(json)) => UiTrafficConverter::new_unmarshal_to_ui(json.as_str(), MessageTarget::ClientId(one_client_id)).unwrap(),
                Some(x) => panic! ("send should have been called with OwnedMessage::Text, but was called with {:?} instead", x),
                None => panic! ("send should have been called, but wasn't"),
            };
            assert_eq!(actual_message, msg);
            let another_mock_client_ref = subject.get_mock_client(another_client_id);
            assert_eq!(another_mock_client_ref.send_params.lock().unwrap().len(), 0);
            Ok(())
        });
        actix::spawn(lazy_future);
        System::current().stop();
        system.run();
    }

    #[test]
    fn send_msg_with_all_except_sends_a_message_to_all_except() {
        let port = find_free_port();
        let (ui_gateway, _, _) = make_recorder();
        let ui_message_sub = subs(ui_gateway);
        let system = System::new("send_msg_sends_a_message_to_the_client");
        let lazy_future = lazy(move || {
            let subject = WebSocketSupervisorReal::new(port, ui_message_sub).unwrap();
            let one_mock_client = ClientWrapperMock::new()
                .send_result(Ok(()))
                .flush_result(Ok(()));
            let another_mock_client = ClientWrapperMock::new()
                .send_result(Ok(()))
                .flush_result(Ok(()));
            let one_client_id = subject.inject_mock_client(one_mock_client);
            let another_client_id = subject.inject_mock_client(another_mock_client);
            let msg = NodeToUiMessage {
                target: MessageTarget::AllExcept(another_client_id),
                body: MessageBody {
                    opcode: "booga".to_string(),
                    path: FireAndForget,
                    payload: Ok("{}".to_string()),
                },
            };

            subject.send_msg(msg.clone());

            let one_mock_client_ref = subject.get_mock_client(one_client_id);
            let actual_message = match one_mock_client_ref.send_params.lock().unwrap().get(0) {
                Some(OwnedMessage::Text(json)) => UiTrafficConverter::new_unmarshal_to_ui(json.as_str(), MessageTarget::AllExcept(another_client_id)).unwrap(),
                Some(x) => panic! ("send should have been called with OwnedMessage::Text, but was called with {:?} instead", x),
                None => panic! ("send should have been called, but wasn't"),
            };
            assert_eq!(actual_message, msg);
            let another_mock_client_ref = subject.get_mock_client(another_client_id);
            assert_eq!(another_mock_client_ref.send_params.lock().unwrap().len(), 0);
            Ok(())
        });
        actix::spawn(lazy_future);
        System::current().stop();
        system.run();
    }

    #[test]
    fn send_msg_with_all_clients_sends_a_message_to_all_clients() {
        let port = find_free_port();
        let (ui_gateway, _, _) = make_recorder();
        let ui_message_sub = subs(ui_gateway);
        let system = System::new("send_msg_sends_a_message_to_the_client");
        let lazy_future = lazy(move || {
            let subject = WebSocketSupervisorReal::new(port, ui_message_sub).unwrap();
            let one_mock_client = ClientWrapperMock::new()
                .send_result(Ok(()))
                .flush_result(Ok(()));
            let another_mock_client = ClientWrapperMock::new()
                .send_result(Ok(()))
                .flush_result(Ok(()));
            let one_client_id = subject.inject_mock_client(one_mock_client);
            let another_client_id = subject.inject_mock_client(another_mock_client);
            let msg = NodeToUiMessage {
                target: MessageTarget::AllClients,
                body: MessageBody {
                    opcode: "booga".to_string(),
                    path: FireAndForget,
                    payload: Ok("{}".to_string()),
                },
            };

            subject.send_msg(msg.clone());

            let one_mock_client_ref = subject.get_mock_client(one_client_id);
            let actual_message = match one_mock_client_ref.send_params.lock().unwrap().get(0) {
                Some(OwnedMessage::Text(json)) =>
                    UiTrafficConverter::new_unmarshal_to_ui(json.as_str(), MessageTarget::AllClients).unwrap(),
                Some(x) => panic! ("send should have been called with OwnedMessage::Text, but was called with {:?} instead", x),
                None => panic! ("send should have been called, but wasn't"),
            };
            assert_eq!(actual_message, msg);
            let another_mock_client_ref = subject.get_mock_client(another_client_id);
            let actual_message = match another_mock_client_ref.send_params.lock().unwrap().get(0) {
                Some(OwnedMessage::Text(json)) => UiTrafficConverter::new_unmarshal_to_ui(json.as_str(), MessageTarget::AllClients).unwrap(),
                Some(x) => panic! ("send should have been called with OwnedMessage::Text, but was called with {:?} instead", x),
                None => panic! ("send should have been called, but wasn't"),
            };
            assert_eq!(actual_message, msg);
            Ok(())
        });
        actix::spawn(lazy_future);
        System::current().stop();
        system.run();
    }

    #[test]
    fn send_msg_tries_to_send_message_and_logs_warning_on_flush_failure() {
        init_test_logging();
        let port = find_free_port();
        let (ui_gateway, _, _) = make_recorder();
        let ui_message_sub = subs(ui_gateway);
        let system = System::new("send_msg_tries_to_send_message_and_panics_on_flush");
        let lazy_future = lazy(move || {
            let subject = WebSocketSupervisorReal::new(port, ui_message_sub).unwrap();
            let mock_client = ClientWrapperMock::new()
                .send_result(Ok(()))
                .flush_result(Err(WebSocketError::NoDataAvailable));
            let correspondent = MessageTarget::ClientId(subject.inject_mock_client(mock_client));
            let msg = NodeToUiMessage {
                target: correspondent,
                body: MessageBody {
                    opcode: "booga".to_string(),
                    path: FireAndForget,
                    payload: Ok("{}".to_string()),
                },
            };
            subject.send_msg(msg);
            Ok(())
        });
        actix::spawn(lazy_future);
        System::current().stop();
        system.run();
        TestLogHandler::new().exists_log_containing(
            "WARN: WebSocketSupervisor: 'NoDataAvailable' occurred when flushing msg for Client 0",
        );
    }

    #[test]
    fn send_msg_tries_to_send_message_and_fails_and_logs() {
        init_test_logging();
        let port = find_free_port();
        let (ui_gateway, _, _) = make_recorder();
        let ui_message_sub = subs(ui_gateway);
        let system = System::new("send_msg_tries_to_send_message_and_panics");
        let lazy_future = lazy(move || {
            let subject = WebSocketSupervisorReal::new(port, ui_message_sub).unwrap();
            let mock_client =
                ClientWrapperMock::new().send_result(Err(WebSocketError::NoDataAvailable));
            let msg = NodeToUiMessage {
                target: MessageTarget::ClientId(subject.inject_mock_client(mock_client)),
                body: MessageBody {
                    opcode: "booga".to_string(),
                    path: FireAndForget,
                    payload: Ok("{}".to_string()),
                },
            };
            subject.send_msg(msg);
            Ok(())
        });
        actix::spawn(lazy_future);
        System::current().stop();
        system.run();
        TestLogHandler::new().exists_log_containing(
            "ERROR: WebSocketSupervisor: Error sending to client 0: NoDataAvailable",
        );
    }

    #[test]
    fn send_msg_fails_to_look_up_client_to_send_to() {
        init_test_logging();
        let port = find_free_port();
        let (ui_gateway, _, _) = make_recorder();
        let ui_message_sub = subs(ui_gateway);
        let system = System::new("send_msg_fails_to_look_up_client_to_send_to");
        let lazy_future = lazy(move || {
            let subject = WebSocketSupervisorReal::new(port, ui_message_sub).unwrap();
            let msg = NodeToUiMessage {
                target: MessageTarget::ClientId(7),
                body: MessageBody {
                    opcode: "booga".to_string(),
                    path: FireAndForget,
                    payload: Ok("{}".to_string()),
                },
            };
            subject.send_msg(msg);
            Ok(())
        });
        actix::spawn(lazy_future);
        System::current().stop();
        system.run();
        TestLogHandler::new().exists_log_containing(
            "WebsocketSupervisor: WARN: Tried to send to an absent client 7",
        );
    }
}<|MERGE_RESOLUTION|>--- conflicted
+++ resolved
@@ -76,8 +76,7 @@
 
 impl WebSocketSupervisor for WebSocketSupervisorReal {
     fn send_msg(&self, msg: NodeToUiMessage) {
-        let mut locked_inner = self.inner.lock().expect("WebSocketSupervisor is poisoned");
-        Self::send_msg(&mut locked_inner, msg);
+        Self::send_msg(&self.inner, msg);
     }
 }
 
@@ -136,10 +135,11 @@
             .collect()
     }
 
-    fn send_msg(locked_inner: &mut MutexGuard<WebSocketSupervisorInner>, msg: NodeToUiMessage) {
+    fn send_msg(inner_arc: &Arc<Mutex<WebSocketSupervisorInner>>, msg: NodeToUiMessage) {
+        let mut locked_inner = inner_arc.lock().expect("WebSocketSupervisor is poisoned");
         let clients = match msg.target {
             MessageTarget::ClientId(n) => {
-                let clients = Self::filter_clients(locked_inner, |(id, _)| **id == n);
+                let clients = Self::filter_clients(&mut locked_inner, |(id, _)| **id == n);
                 if !clients.is_empty() {
                     clients
                 } else {
@@ -147,11 +147,28 @@
                     return;
                 }
             }
-            MessageTarget::AllExcept(n) => Self::filter_clients(locked_inner, |(id, _)| **id != n),
-            MessageTarget::AllClients => Self::filter_clients(locked_inner, |_| true),
+            MessageTarget::AllExcept(n) => {
+                Self::filter_clients(&mut locked_inner, |(id, _)| **id != n)
+            }
+            MessageTarget::AllClients => Self::filter_clients(&mut locked_inner, |_| true),
         };
         let json = UiTrafficConverter::new_marshal(msg.body);
-        Self::send_to_clients(clients, json);
+        if let Some(errors) = Self::send_to_clients(clients, json) {
+            drop(locked_inner);
+            Self::stc_errors(errors, inner_arc)
+        }
+    }
+
+    fn stc_errors(
+        errors: Vec<SendToClientWebsocketError>,
+        inner_arc: &Arc<Mutex<WebSocketSupervisorInner>>,
+    ) {
+        errors.into_iter().for_each(|e| match e {
+            SendToClientWebsocketError::FlushError((client_id, e)) => {
+                Self::handle_flush_error(e, inner_arc, client_id)
+            }
+            SendToClientWebsocketError::SendError(_) => (),
+        })
     }
 
     fn remove_failures<I, E: Debug>(
@@ -275,7 +292,7 @@
         socket_addr: SocketAddr,
         message: &str,
     ) -> FutureResult<(), ()> {
-        let mut locked_inner = inner_arc.lock().expect("WebSocketSupervisor is poisoned");
+        let locked_inner = inner_arc.lock().expect("WebSocketSupervisor is poisoned");
         let client_id = match locked_inner.client_id_by_socket_addr.get(&socket_addr) {
             Some(client_id_ref) => *client_id_ref,
             None => {
@@ -302,8 +319,9 @@
                     Critical(e.clone()),
                     message
                 );
+                drop(locked_inner);
                 Self::send_msg(
-                    &mut locked_inner,
+                    inner_arc,
                     NodeToUiMessage {
                         target: ClientId(client_id),
                         body: UiUnmarshalError {
@@ -325,28 +343,34 @@
                     message
                 );
                 match context_id_opt {
-                    None => Self::send_msg(
-                        &mut locked_inner,
-                        NodeToUiMessage {
-                            target: ClientId(client_id),
-                            body: UiUnmarshalError {
-                                message: e.to_string(),
-                                bad_data: message.to_string(),
-                            }
-                            .tmb(0),
-                        },
-                    ),
-                    Some(context_id) => Self::send_msg(
-                        &mut locked_inner,
-                        NodeToUiMessage {
-                            target: ClientId(client_id),
-                            body: MessageBody {
-                                opcode,
-                                path: Conversation(context_id),
-                                payload: Err((UNMARSHAL_ERROR, e.to_string())),
+                    None => {
+                        drop(locked_inner);
+                        Self::send_msg(
+                            inner_arc,
+                            NodeToUiMessage {
+                                target: ClientId(client_id),
+                                body: UiUnmarshalError {
+                                    message: e.to_string(),
+                                    bad_data: message.to_string(),
+                                }
+                                .tmb(0),
                             },
-                        },
-                    ),
+                        )
+                    }
+                    Some(context_id) => {
+                        drop(locked_inner);
+                        Self::send_msg(
+                            inner_arc,
+                            NodeToUiMessage {
+                                target: ClientId(client_id),
+                                body: MessageBody {
+                                    opcode,
+                                    path: Conversation(context_id),
+                                    payload: Err((UNMARSHAL_ERROR, e.to_string())),
+                                },
+                            },
+                        )
+                    }
                 }
                 return ok::<(), ()>(());
             }
@@ -394,24 +418,39 @@
         ok::<(), ()>(())
     }
 
-    fn send_to_clients(clients: Vec<(u64, &mut dyn ClientWrapper)>, json: String) {
-        clients.into_iter().for_each(|(client_id, client)| {
-            match client.send(OwnedMessage::Text(json.clone())) {
-                Ok(_) => match client.flush() {
-                    Ok(_) => (),
-                    Err(e) => Self::handle_flush_error(e, locked_inner, client_id),
-                },
-                Err(e) => error!(
-                    Logger::new("WebSocketSupervisor"),
-                    "Error sending to client {}: {:?}", client_id, e
-                ),
-            };
-        });
+    fn send_to_clients(
+        clients: Vec<(u64, &mut dyn ClientWrapper)>,
+        json: String,
+    ) -> Option<Vec<SendToClientWebsocketError>> {
+        let errors: Vec<SendToClientWebsocketError> = clients
+            .into_iter()
+            .flat_map(|(client_id, client)| {
+                match client.send(OwnedMessage::Text(json.clone())) {
+                    Ok(_) => match client.flush() {
+                        Ok(_) => None,
+                        Err(e) => Some(SendToClientWebsocketError::FlushError((client_id, e))),
+                    },
+                    Err(e) => {
+                        error!(
+                            Logger::new("WebSocketSupervisor"),
+                            "Error sending to client {}: {:?}", client_id, e
+                        );
+                        //TODO do we want to treat this error more in detail or to return None would be acceptable?
+                        Some(SendToClientWebsocketError::SendError((client_id, e)))
+                    }
+                }
+            })
+            .collect();
+        if errors.is_empty() {
+            None
+        } else {
+            Some(errors)
+        }
     }
 
     fn handle_flush_error(
         error: WebSocketError,
-        locked_inner: &mut MutexGuard<WebSocketSupervisorInner>,
+        inner_arc: &Arc<Mutex<WebSocketSupervisorInner>>,
         client_id: u64,
     ) {
         match error {
@@ -424,7 +463,7 @@
                     client_id,
                     e.kind()
                 );
-                Self::handle_dead_client_removal(client_id, locked_inner)
+                Self::handle_dead_client_removal(client_id, inner_arc)
             }
             err => warning!(
                 Logger::new("WebSocketSupervisor"),
@@ -437,8 +476,9 @@
 
     fn handle_dead_client_removal(
         client_id: u64,
-        locked_inner: &mut MutexGuard<WebSocketSupervisorInner>,
+        inner_arc: &Arc<Mutex<WebSocketSupervisorInner>>,
     ) {
+        let mut locked_inner = inner_arc.lock().expect("WebSocketSupervisor is poisoned");
         locked_inner
             .client_by_id
             .remove(&client_id)
@@ -506,6 +546,11 @@
     }
 }
 
+enum SendToClientWebsocketError {
+    SendError((u64, WebSocketError)),
+    FlushError((u64, WebSocketError)),
+}
+
 pub trait WebSocketSupervisorFactory: Send {
     fn make(
         &self,
@@ -538,7 +583,8 @@
     use futures::lazy;
     use masq_lib::constants::UNMARSHAL_ERROR;
     use masq_lib::messages::{
-        FromMessageBody, UiShutdownRequest, UiStartOrder, UiUnmarshalError, NODE_UI_PROTOCOL,
+        FromMessageBody, UiDescriptorResponse, UiShutdownRequest, UiStartOrder, UiUnmarshalError,
+        NODE_UI_PROTOCOL,
     };
     use masq_lib::test_utils::logging::init_test_logging;
     use masq_lib::test_utils::logging::TestLogHandler;
@@ -1128,7 +1174,6 @@
         );
     }
 
-<<<<<<< HEAD
     fn flush_failure_test_body(
         flush_error: WebSocketError,
         expected_assertion_result: Option<&u64>,
@@ -1136,12 +1181,14 @@
         let (ui_gateway, _, _) = make_recorder();
         let from_ui_message_sub = subs(ui_gateway);
         let socket_addr = SocketAddr::new(IpAddr::V4(Ipv4Addr::from([1, 2, 4, 5])), 4455);
-        let client = ClientWrapperMock::new()
-            .socket_result(socket_addr)
-            .send_result(Ok(()))
-            .flush_result(Err(flush_error));
+        let client = Box::new(
+            ClientWrapperMock::new()
+                .socket_result(socket_addr)
+                .send_result(Ok(()))
+                .flush_result(Err(flush_error)),
+        );
         let mut client_by_id: HashMap<u64, Box<dyn ClientWrapper>> = HashMap::new();
-        client_by_id.insert(1234, Box::new(client));
+        client_by_id.insert(1234, client);
         let mut client_id_by_socket_addr: HashMap<SocketAddr, u64> = HashMap::new();
         client_id_by_socket_addr.insert(socket_addr, 1234);
         let mut socket_addr_by_client_id: HashMap<u64, SocketAddr> = HashMap::new();
@@ -1154,16 +1201,15 @@
             socket_addr_by_client_id,
             client_by_id,
         }));
-=======
-    #[test]
-    fn can_handle_flush_failure_after_send() {
-        init_test_logging();
-        let mut client = ClientWrapperMock::new()
-            .send_result(Ok(()))
-            .flush_result(Err(WebSocketError::NoDataAvailable));
->>>>>>> b2d1931e
-
-        WebSocketSupervisorReal::send_to_clients(vec![(1234, &mut client)], "json".to_string());
+        let msg = NodeToUiMessage {
+            target: ClientId(1234),
+            body: UiDescriptorResponse {
+                node_descriptor_opt: None,
+            }
+            .tmb(111),
+        };
+
+        WebSocketSupervisorReal::send_msg(&inner_arc, msg);
 
         let inner = inner_arc.lock().unwrap();
         assert_eq!(
@@ -1411,38 +1457,6 @@
         actix::spawn(lazy_future);
         System::current().stop();
         system.run();
-    }
-
-    #[test]
-    fn send_msg_tries_to_send_message_and_logs_warning_on_flush_failure() {
-        init_test_logging();
-        let port = find_free_port();
-        let (ui_gateway, _, _) = make_recorder();
-        let ui_message_sub = subs(ui_gateway);
-        let system = System::new("send_msg_tries_to_send_message_and_panics_on_flush");
-        let lazy_future = lazy(move || {
-            let subject = WebSocketSupervisorReal::new(port, ui_message_sub).unwrap();
-            let mock_client = ClientWrapperMock::new()
-                .send_result(Ok(()))
-                .flush_result(Err(WebSocketError::NoDataAvailable));
-            let correspondent = MessageTarget::ClientId(subject.inject_mock_client(mock_client));
-            let msg = NodeToUiMessage {
-                target: correspondent,
-                body: MessageBody {
-                    opcode: "booga".to_string(),
-                    path: FireAndForget,
-                    payload: Ok("{}".to_string()),
-                },
-            };
-            subject.send_msg(msg);
-            Ok(())
-        });
-        actix::spawn(lazy_future);
-        System::current().stop();
-        system.run();
-        TestLogHandler::new().exists_log_containing(
-            "WARN: WebSocketSupervisor: 'NoDataAvailable' occurred when flushing msg for Client 0",
-        );
     }
 
     #[test]
