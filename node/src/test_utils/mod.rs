// Copyright (c) 2019, MASQ (https://masq.ai) and/or its affiliates. All rights reserved.

#[macro_use]
pub mod channel_wrapper_mocks;
pub mod actor_system_factory;
pub mod automap_mocks;
pub mod data_hunk;
pub mod data_hunk_framer;
pub mod database_utils;
pub mod http_test_server;
pub mod little_tcp_server;
pub mod logfile_name_guard;
pub mod neighborhood_test_utils;
pub mod persistent_configuration_mock;
pub mod recorder;
pub mod recorder_stop_conditions;
pub mod stream_connector_mock;
pub mod tcp_wrapper_mocks;
pub mod tokio_wrapper_mocks;

use crate::blockchain::bip32::Bip32EncryptionKeyProvider;
use crate::blockchain::payer::Payer;
use crate::bootstrapper::CryptDEPair;
use crate::sub_lib::cryptde::CryptDE;
use crate::sub_lib::cryptde::CryptData;
use crate::sub_lib::cryptde::PlainData;
use crate::sub_lib::cryptde::PublicKey;
use crate::sub_lib::cryptde_null::CryptDENull;
use crate::sub_lib::dispatcher::Component;
use crate::sub_lib::hopper::MessageType;
use crate::sub_lib::neighborhood::ExpectedServices;
use crate::sub_lib::neighborhood::RouteQueryResponse;
use crate::sub_lib::neighborhood::{ExpectedService, RatePack};
use crate::sub_lib::proxy_client::{ClientResponsePayload_0v1, DnsResolveFailure_0v1};
use crate::sub_lib::proxy_server::{ClientRequestPayload_0v1, ProxyProtocol};
use crate::sub_lib::route::Route;
use crate::sub_lib::route::RouteSegment;
use crate::sub_lib::sequence_buffer::SequencedPacket;
use crate::sub_lib::stream_key::StreamKey;
use crate::sub_lib::wallet::Wallet;
use crossbeam_channel::{unbounded, Receiver, Sender};
use ethsign_crypto::Keccak256;
use futures::sync::mpsc::SendError;
use lazy_static::lazy_static;
use masq_lib::constants::HTTP_PORT;
use masq_lib::test_utils::utils::TEST_DEFAULT_CHAIN;
use rand::RngCore;
use regex::Regex;
use rustc_hex::ToHex;
use serde_derive::{Deserialize, Serialize};
use std::collections::btree_set::BTreeSet;
use std::collections::HashSet;
use std::convert::From;
use std::fmt::Debug;

use std::hash::Hash;
use std::io::ErrorKind;
use std::io::Read;
use std::iter::repeat;
use std::net::{Shutdown, TcpStream};

use std::str::FromStr;
use std::sync::{Arc, Mutex};
use std::thread;
use std::time::Duration;
use std::time::Instant;
use web3::types::{Address, U256};

lazy_static! {
    static ref MAIN_CRYPTDE_NULL: Box<dyn CryptDE + 'static> =
        Box::new(CryptDENull::new(TEST_DEFAULT_CHAIN));
    static ref ALIAS_CRYPTDE_NULL: Box<dyn CryptDE + 'static> =
        Box::new(CryptDENull::new(TEST_DEFAULT_CHAIN));
}

pub fn main_cryptde() -> &'static dyn CryptDE {
    MAIN_CRYPTDE_NULL.as_ref()
}

pub fn alias_cryptde() -> &'static dyn CryptDE {
    ALIAS_CRYPTDE_NULL.as_ref()
}

pub fn make_cryptde_pair() -> CryptDEPair {
    CryptDEPair {
        main: main_cryptde(),
        alias: alias_cryptde(),
    }
}

pub struct ArgsBuilder {
    args: Vec<String>,
}

impl From<ArgsBuilder> for Vec<String> {
    fn from(builder: ArgsBuilder) -> Self {
        builder.args
    }
}

impl From<&[String]> for ArgsBuilder {
    fn from(args: &[String]) -> Self {
        Self {
            args: args.to_vec(),
        }
    }
}

impl Default for ArgsBuilder {
    fn default() -> Self {
        ArgsBuilder::new()
    }
}

impl ArgsBuilder {
    pub fn new() -> ArgsBuilder {
        ArgsBuilder {
            args: vec!["command".to_string()],
        }
    }

    pub fn opt(mut self, option: &str) -> ArgsBuilder {
        self.args.push(option.to_string());
        self
    }

    pub fn param(self, option: &str, value: &str) -> ArgsBuilder {
        self.opt(option).opt(value)
    }
}

pub fn assert_ends_with(string: &str, suffix: &str) {
    assert!(
        string.ends_with(suffix),
        "'{}' did not end with '{}'",
        string,
        suffix
    );
}

pub fn assert_matches(string: &str, regex: &str) {
    let validator = Regex::new(regex).unwrap();
    assert!(
        validator.is_match(string),
        "'{}' was not matched by '{}'",
        string,
        regex
    );
}

pub fn to_millis(dur: &Duration) -> u64 {
    dur.as_millis() as u64
}

pub fn signal() -> (Signaler, Waiter) {
    let (tx, rx) = unbounded();
    (Signaler { tx }, Waiter { rx })
}

pub struct Signaler {
    tx: Sender<()>,
}

impl Signaler {
    pub fn signal(&self) {
        self.tx.send(()).unwrap();
    }
}

pub struct Waiter {
    rx: Receiver<()>,
}

impl Waiter {
    pub fn wait(&self) {
        let _ = self.rx.recv();
    }
}

pub fn make_meaningless_message_type() -> MessageType {
    DnsResolveFailure_0v1::new(StreamKey::make_meaningless_stream_key()).into()
}

pub fn make_one_way_route_to_proxy_client(public_keys: Vec<&PublicKey>) -> Route {
    Route::one_way(
        RouteSegment::new(public_keys, Component::ProxyClient),
        main_cryptde(),
        Some(make_paying_wallet(b"irrelevant")),
        Some(TEST_DEFAULT_CHAIN.rec().contract),
    )
    .unwrap()
}

pub fn make_meaningless_route() -> Route {
    Route::one_way(
        RouteSegment::new(
            vec![
                &make_meaningless_public_key(),
                &make_meaningless_public_key(),
            ],
            Component::ProxyClient,
        ),
        main_cryptde(),
        Some(make_paying_wallet(b"irrelevant")),
        Some(TEST_DEFAULT_CHAIN.rec().contract),
    )
    .unwrap()
}

pub fn make_meaningless_public_key() -> PublicKey {
    PublicKey::new(&make_garbage_data(main_cryptde().public_key().len()))
}

pub fn make_meaningless_wallet_private_key() -> PlainData {
    PlainData::from(
        repeat(vec![0xABu8, 0xCDu8])
            .take(16)
            .flatten()
            .collect::<Vec<u8>>(),
    )
}

// TODO: The three functions below should use only one argument, cryptde
pub fn route_to_proxy_client(main_key: &PublicKey, main_cryptde: &dyn CryptDE) -> Route {
    shift_one_hop(
        zero_hop_route_response(main_key, main_cryptde).route,
        main_cryptde,
    )
}

pub fn route_from_proxy_client(key: &PublicKey, cryptde: &dyn CryptDE) -> Route {
    // Happens to be the same
    route_to_proxy_client(key, cryptde)
}

pub fn route_to_proxy_server(key: &PublicKey, cryptde: &dyn CryptDE) -> Route {
    shift_one_hop(route_from_proxy_client(key, cryptde), cryptde)
}

pub fn zero_hop_route_response(
    public_key: &PublicKey,
    cryptde: &dyn CryptDE,
) -> RouteQueryResponse {
    RouteQueryResponse {
        route: Route::round_trip(
            RouteSegment::new(vec![public_key, public_key], Component::ProxyClient),
            RouteSegment::new(vec![public_key, public_key], Component::ProxyServer),
            cryptde,
            None,
            0,
            None,
        )
        .unwrap(),
        expected_services: ExpectedServices::RoundTrip(
            vec![ExpectedService::Nothing, ExpectedService::Nothing],
            vec![ExpectedService::Nothing, ExpectedService::Nothing],
            0,
        ),
    }
}

fn shift_one_hop(mut route: Route, cryptde: &dyn CryptDE) -> Route {
    route.shift(cryptde).unwrap();
    route
}

pub fn encrypt_return_route_id(return_route_id: u32, cryptde: &dyn CryptDE) -> CryptData {
    let return_route_id_ser = serde_cbor::ser::to_vec(&return_route_id).unwrap();
    cryptde
        .encode(cryptde.public_key(), &PlainData::from(return_route_id_ser))
        .unwrap()
}

pub fn make_garbage_data(bytes: usize) -> Vec<u8> {
    let mut data = vec![0; bytes];
    rand::thread_rng().fill_bytes(&mut data);
    data
}

pub fn make_request_payload(bytes: usize, cryptde: &dyn CryptDE) -> ClientRequestPayload_0v1 {
    ClientRequestPayload_0v1 {
        stream_key: StreamKey::make_meaningful_stream_key("request"),
        sequenced_packet: SequencedPacket::new(make_garbage_data(bytes), 0, true),
        target_hostname: Some("example.com".to_string()),
        target_port: HTTP_PORT,
        protocol: ProxyProtocol::HTTP,
        originator_public_key: cryptde.public_key().clone(),
    }
}

pub fn make_response_payload(bytes: usize) -> ClientResponsePayload_0v1 {
    ClientResponsePayload_0v1 {
        stream_key: StreamKey::make_meaningful_stream_key("response"),
        sequenced_packet: SequencedPacket {
            data: make_garbage_data(bytes),
            sequence_number: 0,
            last_data: false,
        },
    }
}

pub fn make_send_error() -> SendError<SequencedPacket> {
    let (tx, rx) = futures::sync::mpsc::unbounded();
    drop(rx);
    tx.unbounded_send(SequencedPacket {
        data: vec![],
        sequence_number: 0,
        last_data: false,
    })
    .unwrap_err()
}

pub fn rate_pack_routing_byte(base_rate: u64) -> u64 {
    base_rate + 1
}
pub fn rate_pack_routing(base_rate: u64) -> u64 {
    base_rate + 200
}
pub fn rate_pack_exit_byte(base_rate: u64) -> u64 {
    base_rate + 3
}
pub fn rate_pack_exit(base_rate: u64) -> u64 {
    base_rate + 400
}

pub fn rate_pack(base_rate: u64) -> RatePack {
    RatePack {
        routing_byte_rate: rate_pack_routing_byte(base_rate),
        routing_service_rate: rate_pack_routing(base_rate),
        exit_byte_rate: rate_pack_exit_byte(base_rate),
        exit_service_rate: rate_pack_exit(base_rate),
    }
}

pub fn await_messages<T>(expected_message_count: usize, messages_arc_mutex: &Arc<Mutex<Vec<T>>>) {
    let local_arc_mutex = messages_arc_mutex.clone();
    let limit = 1000u64;
    let mut prev_len: usize = 0;
    let begin = Instant::now();
    loop {
        let cur_len = {
            local_arc_mutex
                .lock()
                .expect("await_messages helper function is poisoned")
                .len()
        };
        if cur_len != prev_len {
            println!("message collector has received {} messages", cur_len)
        }
        let latency_so_far = to_millis(&Instant::now().duration_since(begin));
        if latency_so_far > limit {
            panic!(
                "After {}ms, message collector has received only {} messages, not {}",
                limit, cur_len, expected_message_count
            );
        }
        prev_len = cur_len;
        if cur_len >= expected_message_count {
            return;
        }
        thread::sleep(Duration::from_millis(50))
    }
}

pub fn wait_for<F>(interval_ms: Option<u64>, limit_ms: Option<u64>, mut f: F)
where
    F: FnMut() -> bool,
{
    let real_interval_ms = interval_ms.unwrap_or(250);
    let real_limit_ms = limit_ms.unwrap_or(1000);
    let _ = await_value(Some((real_interval_ms, real_limit_ms)), || {
        if f() {
            Ok(true)
        } else {
            Err("false".to_string())
        }
    })
    .unwrap();
}

pub fn await_value<F, T, E>(
    interval_and_limit_ms: Option<(u64, u64)>,
    mut f: F,
) -> Result<T, String>
where
    E: Debug,
    F: FnMut() -> Result<T, E>,
{
    let (interval_ms, limit_ms) = interval_and_limit_ms.unwrap_or((250, 1000));
    let interval_dur = Duration::from_millis(interval_ms);
    let deadline = Instant::now() + Duration::from_millis(limit_ms);
    let mut delay = 0;
    let mut log = "".to_string();
    loop {
        if Instant::now() >= deadline {
            return Err(format!(
                "\n{}\nTimeout: waited for more than {}ms",
                log, limit_ms
            ));
        }
        match f() {
            Ok(t) => return Ok(t),
            Err(e) => {
                log.extend(format!("  +{}: {:?}\n", delay, e).chars());
                delay += interval_ms;
                thread::sleep(interval_dur);
            }
        }
    }
}

pub fn assert_contains<T>(haystack: &[T], needle: &T)
where
    T: Debug + PartialEq,
{
    assert!(
        haystack.contains(needle),
        "\n{:?}\ndoes not contain\n{:?}",
        haystack,
        needle
    );
}

pub fn assert_string_contains(haystack: &str, needle: &str) {
    assert!(
        haystack.contains(needle),
        "\n\"{}\"\ndoes not contain\n{}",
        haystack,
        needle
    );
}

pub fn vec_to_set<T>(vec: Vec<T>) -> HashSet<T>
where
    T: Eq + Hash,
{
    let set: HashSet<T> = vec.into_iter().collect();
    set
}

pub fn vec_to_btset<T>(vec: Vec<T>) -> BTreeSet<T>
where
    T: Eq + Hash + Ord,
{
    let set: BTreeSet<T> = vec.into_iter().collect();
    set
}

pub fn read_until_timeout(stream: &mut dyn Read) -> Vec<u8> {
    let mut response: Vec<u8> = vec![];
    let mut buf = [0u8; 16384];
    let mut last_data_at = Instant::now();
    loop {
        match stream.read(&mut buf) {
            Err(ref e)
                if (e.kind() == ErrorKind::WouldBlock) || (e.kind() == ErrorKind::TimedOut) =>
            {
                thread::sleep(Duration::from_millis(100));
            }
            Err(ref e) if (e.kind() == ErrorKind::ConnectionReset) && !response.is_empty() => break,
            Err(e) => panic!("Read error: {}", e),
            Ok(len) => {
                response.extend(&buf[..len]);
                if len > 0 {
                    last_data_at = Instant::now();
                }
            }
        }
        let now = Instant::now();
        if now.duration_since(last_data_at).subsec_millis() > 500 {
            break;
        }
    }
    response
}

pub fn handle_connection_error(stream: TcpStream) {
    let _ = stream.shutdown(Shutdown::Both).is_ok();
    thread::sleep(Duration::from_millis(5000));
}

pub fn dummy_address_to_hex(dummy_address: &str) -> String {
    let s = if dummy_address.len() > 20 {
        &dummy_address[..20]
    } else {
        dummy_address
    };

    let fragment = String::from(s).as_bytes().to_hex::<String>();

    format!("0x{}{}", "0".repeat(40 - fragment.len()), fragment)
}

pub fn make_payer(secret: &[u8], public_key: &PublicKey) -> Payer {
    let wallet = make_paying_wallet(secret);
    wallet.as_payer(public_key, &TEST_DEFAULT_CHAIN.rec().contract)
}

pub fn make_paying_wallet(secret: &[u8]) -> Wallet {
    let digest = secret.keccak256();
    Wallet::from(
        Bip32EncryptionKeyProvider::from_raw_secret(&digest)
            .expect("Invalid Secret for Bip32ECKeyPair"),
    )
}

pub fn make_wallet(address: &str) -> Wallet {
    Wallet::from_str(&dummy_address_to_hex(address)).unwrap()
}

pub fn assert_eq_debug<T: Debug>(a: T, b: T) {
    let a_str = format!("{:?}", a);
    let b_str = format!("{:?}", b);
    assert_eq!(a_str, b_str);
}

<<<<<<< HEAD
=======
// Must stay without cfg(test) -- used in another crate
>>>>>>> 6047a132
#[derive(Debug, Default, Clone, PartialEq, Eq, Deserialize, Serialize)]
pub struct TestRawTransaction {
    pub nonce: U256,
    pub to: Option<Address>,
    pub value: U256,
    #[serde(rename = "gasPrice")]
    pub gas_price: U256,
    #[serde(rename = "gasLimit")]
    pub gas_limit: U256,
    pub data: Vec<u8>,
}

#[cfg(test)]
pub mod unshared_test_utils {
    use crate::accountant::DEFAULT_PENDING_TOO_LONG_SEC;
    use crate::apps::app_node;
    use crate::bootstrapper::BootstrapperConfig;
    use crate::daemon::{ChannelFactory, DaemonBindMessage};
    use crate::database::db_initializer::DATABASE_FILE;
    use crate::db_config::config_dao_null::ConfigDaoNull;
    use crate::db_config::persistent_configuration::PersistentConfigurationReal;
    use crate::node_test_utils::DirsWrapperMock;
    use crate::sub_lib::accountant::{PaymentThresholds, ScanIntervals};
    use crate::sub_lib::neighborhood::{ConnectionProgressMessage, DEFAULT_RATE_PACK};
    use crate::sub_lib::utils::{
        NLSpawnHandleHolder, NLSpawnHandleHolderReal, NotifyHandle, NotifyLaterHandle,
    };
    use crate::test_utils::database_utils::bring_db_0_back_to_life_and_return_connection;
    use crate::test_utils::neighborhood_test_utils::MIN_HOPS_FOR_TEST;
    use crate::test_utils::persistent_configuration_mock::PersistentConfigurationMock;
    use crate::test_utils::recorder::{make_recorder, Recorder, Recording};
    use crate::test_utils::recorder_stop_conditions::{StopCondition, StopConditions};
    use crate::test_utils::unshared_test_utils::system_killer_actor::SystemKillerActor;
    use actix::{Actor, Addr, AsyncContext, Context, Handler, Recipient, System};
    use actix::{Message, SpawnHandle};
    use crossbeam_channel::{unbounded, Receiver, Sender};
    use itertools::Either;
    use lazy_static::lazy_static;
    use masq_lib::messages::{ToMessageBody, UiCrashRequest};
    use masq_lib::multi_config::MultiConfig;
    #[cfg(not(feature = "no_test_share"))]
    use masq_lib::test_utils::utils::MutexIncrementInset;
    use masq_lib::ui_gateway::{NodeFromUiMessage, NodeToUiMessage};
    use masq_lib::utils::slice_of_strs_to_vec_of_strings;
    use std::any::TypeId;
    use std::cell::RefCell;
    use std::collections::HashMap;
    use std::env::current_dir;
    use std::num::ParseIntError;
    use std::panic::{catch_unwind, AssertUnwindSafe};
    use std::path::{Path, PathBuf};
    use std::sync::{Arc, Mutex};
    use std::time::Duration;
    use std::vec;

    #[derive(Message)]
    pub struct AssertionsMessage<A: Actor> {
        pub assertions: Box<dyn FnOnce(&mut A) + Send>,
    }

    pub fn assert_on_initialization_with_panic_on_migration<A>(data_dir: &Path, act: &A)
    where
        A: Fn(&Path) + ?Sized,
    {
        fn assert_closure<S, A>(
            act: &A,
            expected_panic_message: Either<(&str, &str), &str>,
            data_dir: &Path,
        ) where
            A: Fn(&Path) + ?Sized,
            S: AsRef<str> + 'static,
        {
            let caught_panic_err = catch_unwind(AssertUnwindSafe(|| act(data_dir)));

            let caught_panic = caught_panic_err.unwrap_err();
            let panic_message = caught_panic.downcast_ref::<S>().unwrap();
            let panic_message_str: &str = panic_message.as_ref();
            match expected_panic_message {
                Either::Left((message_start, message_end)) => {
                    assert!(
                        panic_message_str.contains(message_start),
                        "We expected this message {} to start with {}",
                        panic_message_str,
                        message_start
                    );
                    assert!(
                        panic_message_str.ends_with(message_end),
                        "We expected this message {} to end with {}",
                        panic_message_str,
                        message_end
                    );
                }
                Either::Right(message) => assert_eq!(panic_message_str, message),
            }
        }
        let database_file_path = data_dir.join(DATABASE_FILE);
        assert_closure::<String, _>(
            &act,
            Either::Left((
                "Couldn't initialize database due to \"Nonexistent\" at \"generated",
                &format!("{}\"", DATABASE_FILE),
            )),
            data_dir,
        );

        bring_db_0_back_to_life_and_return_connection(&database_file_path);
        assert_closure::<&str, _>(
            &act,
            Either::Right("Broken code: Migrating database at inappropriate place"),
            data_dir,
        );
    }

    pub fn make_simplified_multi_config<'a, const T: usize>(args: [&str; T]) -> MultiConfig<'a> {
        let mut app_args = vec!["MASQNode".to_string()];
        app_args.append(&mut slice_of_strs_to_vec_of_strings(&args));
        let arg_matches = app_node().get_matches_from_safe(app_args).unwrap();
        MultiConfig::new_test_only(arg_matches)
    }

    pub const ZERO: u32 = 0b0;
    pub const MAPPING_PROTOCOL: u32 = 0b000010;
    pub const ACCOUNTANT_CONFIG_PARAMS: u32 = 0b000100;
    pub const RATE_PACK: u32 = 0b001000;

    pub fn configure_default_persistent_config(bit_flag: u32) -> PersistentConfigurationMock {
        let config = default_persistent_config_just_base(PersistentConfigurationMock::new());
        let config = if (bit_flag & MAPPING_PROTOCOL) == MAPPING_PROTOCOL {
            config.mapping_protocol_result(Ok(None))
        } else {
            config
        };
        let config = if (bit_flag & ACCOUNTANT_CONFIG_PARAMS) == ACCOUNTANT_CONFIG_PARAMS {
            default_persistent_config_just_accountant_config(config)
        } else {
            config
        };
        let config = if (bit_flag & RATE_PACK) == RATE_PACK {
            config.rate_pack_result(Ok(DEFAULT_RATE_PACK))
        } else {
            config
        };
        config
    }

    pub fn default_persistent_config_just_base(
        persistent_config_mock: PersistentConfigurationMock,
    ) -> PersistentConfigurationMock {
        persistent_config_mock
            .earning_wallet_address_result(Ok(None))
            .earning_wallet_result(Ok(None))
            .consuming_wallet_private_key_result(Ok(None))
            .consuming_wallet_result(Ok(None))
            .past_neighbors_result(Ok(None))
            .gas_price_result(Ok(1))
            .blockchain_service_url_result(Ok(None))
            .min_hops_result(Ok(MIN_HOPS_FOR_TEST))
    }

    pub fn default_persistent_config_just_accountant_config(
        persistent_config_mock: PersistentConfigurationMock,
    ) -> PersistentConfigurationMock {
        persistent_config_mock
            .payment_thresholds_result(Ok(PaymentThresholds::default()))
            .scan_intervals_result(Ok(ScanIntervals::default()))
    }

    pub fn make_persistent_config_real_with_config_dao_null() -> PersistentConfigurationReal {
        PersistentConfigurationReal::new(Box::new(ConfigDaoNull::default()))
    }

    pub fn make_bc_with_defaults() -> BootstrapperConfig {
        let mut config = BootstrapperConfig::new();
        config.scan_intervals_opt = Some(ScanIntervals::default());
        config.suppress_initial_scans = false;
        config.when_pending_too_long_sec = DEFAULT_PENDING_TOO_LONG_SEC;
        config.payment_thresholds_opt = Some(PaymentThresholds::default());
        config
    }

    pub fn make_recipient_and_recording_arc<M: 'static>(
        stopping_message: Option<TypeId>,
    ) -> (Recipient<M>, Arc<Mutex<Recording>>)
    where
        M: Message + Send,
        <M as Message>::Result: Send,
        Recorder: Handler<M>,
    {
        let (recorder, _, recording_arc) = make_recorder();
        let recorder = match stopping_message {
            Some(type_id) => recorder.system_stop_conditions(StopConditions::All(vec![
                StopCondition::StopOnType(type_id),
            ])), // No need to write stop message after this
            None => recorder,
        };
        let addr = recorder.start();
        let recipient = addr.recipient::<M>();

        (recipient, recording_arc)
    }

    pub fn make_cpm_recipient() -> (Recipient<ConnectionProgressMessage>, Arc<Mutex<Recording>>) {
        make_recipient_and_recording_arc(None)
    }

    pub fn make_node_to_ui_recipient() -> (Recipient<NodeToUiMessage>, Arc<Mutex<Recording>>) {
        make_recipient_and_recording_arc(None)
    }

    pub fn make_daemon_bind_message(ui_gateway: Recorder) -> DaemonBindMessage {
        let (stub, _, _) = make_recorder();
        let stub_sub = stub.start().recipient::<NodeFromUiMessage>();
        let (daemon, _, _) = make_recorder();
        let crash_notification_recipient = daemon.start().recipient();
        let ui_gateway_sub = ui_gateway.start().recipient::<NodeToUiMessage>();
        DaemonBindMessage {
            to_ui_message_recipient: ui_gateway_sub,
            from_ui_message_recipient: stub_sub,
            from_ui_message_recipients: vec![],
            crash_notification_recipient,
        }
    }

    pub struct ChannelFactoryMock {
        make_results: RefCell<
            Vec<(
                Sender<HashMap<String, String>>,
                Receiver<HashMap<String, String>>,
            )>,
        >,
    }

    impl ChannelFactory for ChannelFactoryMock {
        fn make(
            &self,
        ) -> (
            Sender<HashMap<String, String>>,
            Receiver<HashMap<String, String>>,
        ) {
            self.make_results.borrow_mut().remove(0)
        }
    }

    impl ChannelFactoryMock {
        pub fn new() -> ChannelFactoryMock {
            ChannelFactoryMock {
                make_results: RefCell::new(vec![]),
            }
        }

        pub fn make_result(
            self,
            sender: Sender<HashMap<String, String>>,
            receiver: Receiver<HashMap<String, String>>,
        ) -> Self {
            self.make_results.borrow_mut().push((sender, receiver));
            self
        }
    }

    pub fn prove_that_crash_request_handler_is_hooked_up<
        T: Actor<Context = actix::Context<T>> + actix::Handler<NodeFromUiMessage>,
    >(
        actor: T,
        crash_key: &str,
    ) {
        let system = System::new("test");
        let addr: Addr<T> = actor.start();
        let killer = SystemKillerActor::new(Duration::from_millis(2000));
        killer.start();

        addr.try_send(NodeFromUiMessage {
            client_id: 0,
            body: UiCrashRequest::new(crash_key, "panic message").tmb(0),
        })
        .unwrap();
        system.run();
        panic!("test failed")
    }

    pub fn make_pre_populated_mocked_directory_wrapper() -> DirsWrapperMock {
        DirsWrapperMock::new()
            .home_dir_result(Some(PathBuf::from("/unexisting_home/unexisting_alice")))
            .data_dir_result(Some(PathBuf::from(
                "/unexisting_home/unexisting_alice/mock_directory",
            )))
    }

    pub fn decode_hex(s: &str) -> Result<Vec<u8>, ParseIntError> {
        (0..s.len())
            .step_by(2)
            .map(|i| u8::from_str_radix(&s[i..i + 2], 16))
            .collect()
    }

    pub fn standard_dir_for_test_input_data() -> PathBuf {
        current_dir()
            .unwrap()
            .join("src")
            .join("test_utils")
            .join("input_data")
    }

    pub mod system_killer_actor {
        use super::*;

        #[derive(Debug, Message, Clone)]
        pub struct CleanUpMessage {
            pub sleep_ms: u64,
        }

        pub struct SystemKillerActor {
            after: Duration,
            tx: Sender<()>,
            rx: Receiver<()>,
        }

        impl Actor for SystemKillerActor {
            type Context = Context<Self>;

            fn started(&mut self, ctx: &mut Self::Context) {
                ctx.notify_later(CleanUpMessage { sleep_ms: 0 }, self.after.clone());
            }
        }

        // Note: the sleep_ms field of the CleanUpMessage is unused; all we need is a time strobe.
        impl Handler<CleanUpMessage> for SystemKillerActor {
            type Result = ();

            fn handle(&mut self, _msg: CleanUpMessage, _ctx: &mut Self::Context) -> Self::Result {
                System::current().stop();
                self.tx.try_send(()).expect("Receiver is dead");
            }
        }

        impl SystemKillerActor {
            pub fn new(after: Duration) -> Self {
                let (tx, rx) = unbounded();
                Self { after, tx, rx }
            }

            pub fn receiver(&self) -> Receiver<()> {
                self.rx.clone()
            }
        }
    }

    pub mod notify_handlers {
        use super::*;

        pub struct NotifyLaterHandleMock<M> {
            notify_later_params: Arc<Mutex<Vec<(M, Duration)>>>,
            send_message_out: bool,
        }

        impl<M: Message> Default for NotifyLaterHandleMock<M> {
            fn default() -> Self {
                Self {
                    notify_later_params: Arc::new(Mutex::new(vec![])),
                    send_message_out: false,
                }
            }
        }

        impl<M: Message> NotifyLaterHandleMock<M> {
            pub fn notify_later_params(mut self, params: &Arc<Mutex<Vec<(M, Duration)>>>) -> Self {
                self.notify_later_params = params.clone();
                self
            }

            pub fn capture_msg_and_let_it_fly_on(mut self) -> Self {
                self.send_message_out = true;
                self
            }
        }

        impl<M, A> NotifyLaterHandle<M, A> for NotifyLaterHandleMock<M>
        where
            M: Message + 'static + Clone,
            A: Actor<Context = Context<A>> + Handler<M>,
        {
            fn notify_later<'a>(
                &'a self,
                msg: M,
                interval: Duration,
                ctx: &'a mut Context<A>,
            ) -> Box<dyn NLSpawnHandleHolder> {
                self.notify_later_params
                    .lock()
                    .unwrap()
                    .push((msg.clone(), interval));
                if self.send_message_out {
                    let handle = ctx.notify_later(msg, interval);
                    Box::new(NLSpawnHandleHolderReal::new(handle))
                } else {
                    Box::new(NLSpawnHandleHolderNull {})
                }
            }
        }

        pub struct NLSpawnHandleHolderNull {}

        impl NLSpawnHandleHolder for NLSpawnHandleHolderNull {
            fn handle(self) -> SpawnHandle {
                intentionally_blank!()
            }
        }

        pub struct NotifyHandleMock<M> {
            notify_params: Arc<Mutex<Vec<M>>>,
            send_message_out: bool,
        }

        impl<M: Message> Default for NotifyHandleMock<M> {
            fn default() -> Self {
                Self {
                    notify_params: Arc::new(Mutex::new(vec![])),
                    send_message_out: false,
                }
            }
        }

        impl<M: Message> NotifyHandleMock<M> {
            pub fn notify_params(mut self, params: &Arc<Mutex<Vec<M>>>) -> Self {
                self.notify_params = params.clone();
                self
            }

            pub fn permit_to_send_out(mut self) -> Self {
                self.send_message_out = true;
                self
            }
        }

        impl<M, A> NotifyHandle<M, A> for NotifyHandleMock<M>
        where
            M: Message + 'static + Clone,
            A: Actor<Context = Context<A>> + Handler<M>,
        {
            fn notify<'a>(&'a self, msg: M, ctx: &'a mut Context<A>) {
                self.notify_params.lock().unwrap().push(msg.clone());
                if self.send_message_out {
                    ctx.notify(msg)
                }
            }
        }
    }

    pub mod arbitrary_id_stamp {
        use super::*;

        //The issues we are to solve might look as follows:

        // 1) Our mockable objects are never Clone themselves (as it would break Rust trait object
        // safeness) and therefore they cannot be captured unless you use a reference which is
        // practically impossible with that mock strategy we use,
        // 2) You can get only very limited information from downcasting: you can inspect the guts, yes,
        // but it can hardly ever answer your question if the object you're looking at is the same which
        // you've pasted in before at the other end.
        // 3) Using raw pointers to link the real memory address to your objects does not lead to good
        // results in all cases (It was found confusing and hard to be done correctly or even impossible
        // to implement especially for references pointing to a dereferenced Box that was originally
        // supplied as an owned argument into the testing environment at the beginning, or we can
        // suspect the memory link already broken because of moves of the owned boxed instance
        // around the subjected code)

        // Advice is given here to use the convenient macros provided further in this module. Their easy
        // implementation should spare some work for you.

        // Note for future maintainers:
        // Since trait objects cannot be Cloned, when you find an arbitrary ID on an object, you
        // know that that ID must have been set on that specific object, and not on some other object
        // from which this object was Cloned.

        lazy_static! {
            pub static ref ARBITRARY_ID_STAMP_SEQUENCER: Mutex<MutexIncrementInset> =
                Mutex::new(MutexIncrementInset(0));
        }

        #[derive(Clone, Copy, Debug, PartialEq, Eq)]
        pub struct ArbitraryIdStamp {
            id_opt: Option<usize>,
        }

        impl ArbitraryIdStamp {
            pub fn new() -> Self {
                let mut access = ARBITRARY_ID_STAMP_SEQUENCER.lock().unwrap();
                access.0 += 1;
                ArbitraryIdStamp {
                    id_opt: Some(access.0),
                }
            }

            pub fn null() -> Self {
                ArbitraryIdStamp { id_opt: None }
            }
        }

        // To be added together with other methods in your trait
        // DO NOT USE ME DIRECTLY, INSTEAD: arbitrary_id_stamp_in_trait!
        #[macro_export]
        macro_rules! arbitrary_id_stamp_in_trait_internal___ {
            () => {
                fn arbitrary_id_stamp(
                    &self,
                ) -> crate::test_utils::unshared_test_utils::arbitrary_id_stamp::ArbitraryIdStamp {
                    // No necessity to implement this method for all impls,
                    // basically you want to do that just for the mock version

                    intentionally_blank!()
                }
            };
        }

        // The following macros might be handy but your mock object must contain this field:
        //
        ///  struct SomeMock{
        ///     ...
        ///     arbitrary_id_stamp_opt: Option<ArbitraryIdStamp>,
        ///     ...
        ///  }
        //
        // Refcell is omitted because ArbitraryIdStamp is Copy

        #[macro_export]
        macro_rules! arbitrary_id_stamp_in_trait_impl {
            () => {
                fn arbitrary_id_stamp(&self) -> ArbitraryIdStamp {
                    match self.arbitrary_id_stamp_opt {
                        Some(id) => id,
                        // In some implementations of mocks that have methods demanding args, the best we can do in order to
                        // capture and examine these args in assertions is to receive the ArbitraryIdStamp of the given
                        // argument.
                        // If such strategy is once decided for, transfers of this id will have to happen in all the tests
                        // relying on this mock, while also calling the intended method. So even in cases where we certainly
                        // are not really interested in checking that id, if we ignored that, the call of this method would
                        // blow up because the field that stores it is likely optional, with the value defaulted to None.
                        //
                        // As prevention of confusion from putting a requirement on devs to set the id stamp even though
                        // they're not planning to use it, we have a null type of that stamp to be there at most cases.
                        // As a result, we don't risk a direct punishment (for the None value being the problem) but also
                        // we'll set the assertion on fire if it doesn't match the expected id in tests where we suddenly
                        // do care
                        None => ArbitraryIdStamp::null(),
                    }
                }
            };
        }

        #[macro_export]
        macro_rules! set_arbitrary_id_stamp_in_mock_impl {
            () => {
                pub fn set_arbitrary_id_stamp(mut self, id_stamp: ArbitraryIdStamp) -> Self {
                    self.arbitrary_id_stamp_opt.replace(id_stamp);
                    self
                }
            };
        }

        ////////////////////////////////////////////////////////////////////////////////////////////////
        // Demonstration of implementation through made up code structures
        // Showed by a test also placed in the test section of this file

        // This is the trait object that requires some specific identification - the id stamp
        // is going to help there

        pub(in crate::test_utils) trait FirstTrait {
            fn whatever_method(&self) -> String;
            arbitrary_id_stamp_in_trait!();
        }

        struct FirstTraitReal {}

        impl FirstTrait for FirstTraitReal {
            fn whatever_method(&self) -> String {
                unimplemented!("example-irrelevant")
            }
        }

        #[derive(Default)]
        pub(in crate::test_utils) struct FirstTraitMock {
            #[allow(dead_code)]
            whatever_method_results: RefCell<Vec<String>>,
            arbitrary_id_stamp_opt: Option<ArbitraryIdStamp>,
        }

        impl FirstTrait for FirstTraitMock {
            fn whatever_method(&self) -> String {
                unimplemented!("example-irrelevant")
            }
            arbitrary_id_stamp_in_trait_impl!();
        }

        impl FirstTraitMock {
            set_arbitrary_id_stamp_in_mock_impl!();
        }

        // We don't need an arbitrary_id in a trait if one of these things is true:

        // Objects of that trait have some native field about them that can be set to
        // different values so that we can distinguish different instances in an assertion.
        // There are no tests involving objects of that trait where instances are passed
        // as parameters to a mock and need to be asserted on as part of a ..._params_arc
        // collection.

        // This second criterion may change; therefore a trait may start out without any
        // arbitrary_id, and then at a later time collect one because of changes
        // elsewhere in the system.

        pub(in crate::test_utils) trait SecondTrait {
            fn method_with_trait_obj_arg(&self, trait_object_arg: &dyn FirstTrait) -> u16;
        }

        pub(in crate::test_utils) struct SecondTraitReal {}

        impl SecondTrait for SecondTraitReal {
            fn method_with_trait_obj_arg(&self, _trait_object_arg: &dyn FirstTrait) -> u16 {
                unimplemented!("example-irrelevant")
            }
        }

        #[derive(Default)]
        pub(in crate::test_utils) struct SecondTraitMock {
            method_with_trait_obj_arg_params: Arc<Mutex<Vec<ArbitraryIdStamp>>>,
            method_with_trait_obj_arg_results: RefCell<Vec<u16>>,
        }

        impl SecondTrait for SecondTraitMock {
            fn method_with_trait_obj_arg(&self, trait_object_arg: &dyn FirstTrait) -> u16 {
                self.method_with_trait_obj_arg_params
                    .lock()
                    .unwrap()
                    .push(trait_object_arg.arbitrary_id_stamp());
                self.method_with_trait_obj_arg_results
                    .borrow_mut()
                    .remove(0)
            }
        }

        impl SecondTraitMock {
            pub fn method_with_trait_obj_arg_params(
                mut self,
                params: &Arc<Mutex<Vec<ArbitraryIdStamp>>>,
            ) -> Self {
                self.method_with_trait_obj_arg_params = params.clone();
                self
            }

            pub fn method_with_trait_obj_arg_result(self, result: u16) -> Self {
                self.method_with_trait_obj_arg_results
                    .borrow_mut()
                    .push(result);
                self
            }
        }

        pub(in crate::test_utils) struct TestSubject {
            pub some_doer: Box<dyn SecondTrait>,
        }

        impl TestSubject {
            pub fn new() -> Self {
                Self {
                    some_doer: Box::new(SecondTraitReal {}),
                }
            }

            pub fn tested_function(&self, outer_object: &dyn FirstTrait) -> u16 {
                //some extra functionality might be here...

                let num = self.some_doer.method_with_trait_obj_arg(outer_object);

                //...and also here

                num
            }
        }
    }

    pub struct SubsFactoryTestAddrLeaker<A>
    where
        A: actix::Actor,
    {
        pub address_leaker: Sender<Addr<A>>,
    }

    impl<A> SubsFactoryTestAddrLeaker<A>
    where
        A: actix::Actor,
    {
        pub fn send_leaker_msg_and_return_meaningless_subs<S>(
            &self,
            addr: &Addr<A>,
            make_subs_from_recorder_fn: fn(&Addr<Recorder>) -> S,
        ) -> S {
            self.address_leaker.try_send(addr.clone()).unwrap();
            let meaningless_addr = Recorder::new().start();
            make_subs_from_recorder_fn(&meaningless_addr)
        }
    }
}

#[cfg(test)]
mod tests {
    use crate::sub_lib::cryptde::CryptData;
    use crate::sub_lib::hop::LiveHop;
    use crate::sub_lib::neighborhood::ExpectedService;
    use crate::test_utils::unshared_test_utils::arbitrary_id_stamp::{
        ArbitraryIdStamp, FirstTraitMock, SecondTraitMock, TestSubject,
    };
    use std::borrow::BorrowMut;
    use std::iter;
    use std::sync::{Arc, Mutex};
    use std::thread;
    use std::time::Duration;

    use super::*;

    #[test]
    fn characterize_zero_hop_route() {
        let cryptde = main_cryptde();
        let key = cryptde.public_key();

        let subject = zero_hop_route_response(&key, cryptde);

        assert_eq!(
            subject.route.hops,
            vec!(
                LiveHop::new(&key, None, Component::Hopper)
                    .encode(&key, cryptde)
                    .unwrap(),
                LiveHop::new(&key, None, Component::ProxyClient)
                    .encode(&key, cryptde)
                    .unwrap(),
                LiveHop::new(&PublicKey::new(b""), None, Component::ProxyServer)
                    .encode(&key, cryptde)
                    .unwrap(),
                encrypt_return_route_id(0, cryptde),
            )
        );
        assert_eq!(
            subject.expected_services,
            ExpectedServices::RoundTrip(
                vec![ExpectedService::Nothing, ExpectedService::Nothing,],
                vec![ExpectedService::Nothing, ExpectedService::Nothing,],
                0
            )
        );
    }

    #[test]
    fn characterize_route_to_proxy_client() {
        let cryptde = main_cryptde();
        let key = cryptde.public_key();

        let subject = route_to_proxy_client(&key, cryptde);

        let mut garbage_can: Vec<u8> = iter::repeat(0u8).take(96).collect();
        cryptde.random(&mut garbage_can[..]);
        assert_eq!(
            subject.hops,
            vec!(
                LiveHop::new(&key, None, Component::ProxyClient)
                    .encode(&key, cryptde)
                    .unwrap(),
                LiveHop::new(&PublicKey::new(b""), None, Component::ProxyServer)
                    .encode(&key, cryptde)
                    .unwrap(),
                encrypt_return_route_id(0, cryptde),
                CryptData::new(&garbage_can[..])
            )
        );
    }

    #[test]
    fn characterize_route_from_proxy_client() {
        let cryptde = main_cryptde();
        let key = cryptde.public_key();

        let subject = route_from_proxy_client(&key, cryptde);

        let mut garbage_can: Vec<u8> = iter::repeat(0u8).take(96).collect();
        cryptde.random(&mut garbage_can[..]);
        assert_eq!(
            subject.hops,
            vec!(
                LiveHop::new(&key, None, Component::ProxyClient)
                    .encode(&key, cryptde)
                    .unwrap(),
                LiveHop::new(&PublicKey::new(b""), None, Component::ProxyServer)
                    .encode(&key, cryptde)
                    .unwrap(),
                encrypt_return_route_id(0, cryptde),
                CryptData::new(&garbage_can[..])
            )
        );
    }

    #[test]
    fn characterize_route_to_proxy_server() {
        let cryptde = main_cryptde();
        let key = cryptde.public_key();

        let subject = route_to_proxy_server(&key, cryptde);

        let mut first_garbage_can: Vec<u8> = iter::repeat(0u8).take(96).collect();
        let mut second_garbage_can: Vec<u8> = iter::repeat(0u8).take(96).collect();
        cryptde.random(&mut first_garbage_can[..]);
        cryptde.random(&mut second_garbage_can[..]);
        assert_eq!(
            subject.hops,
            vec!(
                LiveHop::new(&PublicKey::new(b""), None, Component::ProxyServer)
                    .encode(&key, cryptde)
                    .unwrap(),
                encrypt_return_route_id(0, cryptde),
                CryptData::new(&first_garbage_can[..]),
                CryptData::new(&second_garbage_can[..]),
            )
        );
    }

    #[test]
    fn signal_imposes_order() {
        for _ in 0..10 {
            let (signaler, waiter) = signal();
            let mut signaler_log: Arc<Mutex<Vec<&str>>> = Arc::new(Mutex::new(vec![]));
            let mut waiter_log = signaler_log.clone();
            let check_log = waiter_log.clone();
            let handle = {
                let handle = thread::spawn(move || {
                    thread::sleep(Duration::from_millis(10));
                    signaler_log.borrow_mut().lock().unwrap().push("signaler");
                    signaler.signal();
                });
                waiter.wait();
                waiter_log.borrow_mut().lock().unwrap().push("waiter");
                handle
            };
            handle.join().unwrap();
            let log = check_log.as_ref().lock().unwrap();
            assert_eq!(*log, vec!["signaler", "waiter"]);
        }
    }

    #[test]
    fn if_signaler_disappears_before_wait_then_wait_becomes_noop() {
        let waiter = {
            let (_, waiter) = signal();
            waiter
        };

        waiter.wait();

        // no panic; test passes
    }

    #[test]
    fn demonstration_of_the_use_of_arbitrary_id_stamp() {
        let method_with_trait_obj_arg_params_arc = Arc::new(Mutex::new(vec![]));
        let mut subject = TestSubject::new();
        let doer_mock = SecondTraitMock::default()
            .method_with_trait_obj_arg_params(&method_with_trait_obj_arg_params_arc)
            .method_with_trait_obj_arg_result(123);
        subject.some_doer = Box::new(doer_mock);
        let arbitrary_id = ArbitraryIdStamp::new();
        let outer_parameter = FirstTraitMock::default().set_arbitrary_id_stamp(arbitrary_id);

        let result = subject.tested_function(&outer_parameter);

        assert_eq!(result, 123);
        let method_with_trait_obj_arg_params = method_with_trait_obj_arg_params_arc.lock().unwrap();
        // This assertion proves that the same trait object as which we supplied at the beginning interacted with the method
        // 'method_with_trait_obj_arg_result' inside 'tested_function'
        assert_eq!(*method_with_trait_obj_arg_params, vec![arbitrary_id])

        // Remarkable notes:
        // Arbitrary IDs are most helpful in black-box testing where the only assertions that can
        // be made involve verifying that an object that comes out of the black box at some point is
        // exactly the same object that went into the black box at some other point, when the object
        // itself does not otherwise provide enough identifying information to make the assertion.
    }
}<|MERGE_RESOLUTION|>--- conflicted
+++ resolved
@@ -514,10 +514,6 @@
     assert_eq!(a_str, b_str);
 }
 
-<<<<<<< HEAD
-=======
-// Must stay without cfg(test) -- used in another crate
->>>>>>> 6047a132
 #[derive(Debug, Default, Clone, PartialEq, Eq, Deserialize, Serialize)]
 pub struct TestRawTransaction {
     pub nonce: U256,
