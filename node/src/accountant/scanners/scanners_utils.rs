// Copyright (c) 2019, MASQ (https://masq.ai) and/or its affiliates. All rights reserved.

pub mod payable_scanner_utils {
    use crate::accountant::db_access_objects::utils::ThresholdUtils;
    use crate::accountant::db_access_objects::payable_dao::{PayableAccount, PayableDaoError};
    use crate::accountant::scanners::scanners_utils::payable_scanner_utils::PayableTransactingErrorEnum::{
        LocallyCausedError, RemotelyCausedErrors,
    };
<<<<<<< HEAD
    use crate::accountant::{comma_joined_stringifiable, gwei_to_wei, ProcessedPayableFallible, QualifiedPayableAccount, SentPayables};
    use crate::masq_lib::utils::ExpectValue;
=======
    use crate::accountant::{comma_joined_stringifiable, ProcessedPayableFallible, SentPayables};
>>>>>>> 6047a132
    use crate::sub_lib::accountant::PaymentThresholds;
    use crate::sub_lib::wallet::Wallet;
    use itertools::Itertools;
    use masq_lib::logger::Logger;
    use std::cmp::Ordering;
    use std::ops::Not;
    use std::time::SystemTime;
    use thousands::Separable;
    use web3::types::H256;
    use crate::accountant::db_access_objects::pending_payable_dao::PendingPayable;
    use crate::blockchain::blockchain_interface::data_structures::errors::PayableTransactionError;
    use crate::blockchain::blockchain_interface::data_structures::{RpcPayablesFailure};

    #[derive(Debug, PartialEq, Eq)]
    pub enum PayableTransactingErrorEnum {
        LocallyCausedError(PayableTransactionError),
        RemotelyCausedErrors(Vec<H256>),
    }

    // Debug purposes only
    pub fn investigate_debt_extremes(
        timestamp: SystemTime,
        all_non_pending_payables: &[PayableAccount],
    ) -> String {
        #[derive(Clone, Copy, Default)]
        struct PayableInfo {
            balance_wei: u128,
            age: u64,
        }
        fn bigger(payable_1: PayableInfo, payable_2: PayableInfo) -> PayableInfo {
            match payable_1.balance_wei.cmp(&payable_2.balance_wei) {
                Ordering::Greater => payable_1,
                Ordering::Less => payable_2,
                Ordering::Equal => {
                    if payable_1.age == payable_2.age {
                        payable_1
                    } else {
                        older(payable_1, payable_2)
                    }
                }
            }
        }
        fn older(payable_1: PayableInfo, payable_2: PayableInfo) -> PayableInfo {
            match payable_1.age.cmp(&payable_2.age) {
                Ordering::Greater => payable_1,
                Ordering::Less => payable_2,
                Ordering::Equal => {
                    if payable_1.balance_wei == payable_2.balance_wei {
                        payable_1
                    } else {
                        bigger(payable_1, payable_2)
                    }
                }
            }
        }

        if all_non_pending_payables.is_empty() {
            return "Payable scan found no debts".to_string();
        }
        let (biggest, oldest) = all_non_pending_payables
            .iter()
            .map(|payable| PayableInfo {
                balance_wei: payable.balance_wei,
                age: timestamp
                    .duration_since(payable.last_paid_timestamp)
                    .expect("Payable time is corrupt")
                    .as_secs(),
            })
            .fold(
                Default::default(),
                |(so_far_biggest, so_far_oldest): (PayableInfo, PayableInfo), payable| {
                    (
                        bigger(so_far_biggest, payable),
                        older(so_far_oldest, payable),
                    )
                },
            );
        format!("Payable scan found {} debts; the biggest is {} owed for {}sec, the oldest is {} owed for {}sec",
                all_non_pending_payables.len(), biggest.balance_wei, biggest.age,
                oldest.balance_wei, oldest.age)
    }

    pub fn separate_errors<'a, 'b>(
        sent_payables: &'a SentPayables,
        logger: &'b Logger,
    ) -> (Vec<&'a PendingPayable>, Option<PayableTransactingErrorEnum>) {
        match &sent_payables.payment_procedure_result {
            Ok(individual_batch_responses) => {
                if individual_batch_responses.is_empty() {
                    panic!("Broken code: An empty vector of processed payments claiming to be an Ok value")
                }
                let (oks, err_hashes_opt) =
                    separate_rpc_results(individual_batch_responses, logger);
                let remote_errs_opt = err_hashes_opt.map(RemotelyCausedErrors);
                (oks, remote_errs_opt)
            }
            Err(e) => {
                warning!(
                    logger,
                    "Any persisted data from failed process will be deleted. Caused by: {}",
                    e
                );

                (vec![], Some(LocallyCausedError(e.clone())))
            }
        }
    }

    fn separate_rpc_results<'a, 'b>(
        batch_request_responses: &'a [ProcessedPayableFallible],
        logger: &'b Logger,
    ) -> (Vec<&'a PendingPayable>, Option<Vec<H256>>) {
        //TODO maybe we can return not tuple but struct with remote_errors_opt member
        let (oks, errs) = batch_request_responses
            .iter()
            .fold((vec![], vec![]), |acc, rpc_result| {
                fold_guts(acc, rpc_result, logger)
            });

        let errs_opt = if !errs.is_empty() { Some(errs) } else { None };

        (oks, errs_opt)
    }

    fn add_pending_payable<'a>(
        (mut oks, errs): (Vec<&'a PendingPayable>, Vec<H256>),
        pending_payable: &'a PendingPayable,
    ) -> SeparateTxsByResult<'a> {
        oks.push(pending_payable);
        (oks, errs)
    }

    fn add_rpc_failure((oks, mut errs): SeparateTxsByResult, hash: H256) -> SeparateTxsByResult {
        errs.push(hash);
        (oks, errs)
    }

    type SeparateTxsByResult<'a> = (Vec<&'a PendingPayable>, Vec<H256>);

    fn fold_guts<'a, 'b>(
        acc: SeparateTxsByResult<'a>,
        rpc_result: &'a ProcessedPayableFallible,
        logger: &'b Logger,
    ) -> SeparateTxsByResult<'a> {
        match rpc_result {
            Ok(pending_payable) => add_pending_payable(acc, pending_payable),
            Err(RpcPayablesFailure {
                rpc_error,
                recipient_wallet,
                hash,
            }) => {
                warning!(logger, "Remote transaction failure: '{}' for payment to {} and transaction hash {:?}. \
                      Please check your blockchain service URL configuration.", rpc_error, recipient_wallet, hash
                );
                add_rpc_failure(acc, *hash)
            }
        }
    }

    pub fn payables_debug_summary(qualified_accounts: &[QualifiedPayableAccount], logger: &Logger) {
        if qualified_accounts.is_empty() {
            return;
        }
        debug!(logger, "Paying qualified debts:\n{}", {
            let now = SystemTime::now();
            qualified_accounts
                .iter()
                .map(|qualified_account| {
                    let account = &qualified_account.bare_account;
                    let p_age = now
                        .duration_since(account.last_paid_timestamp)
                        .expect("Payable time is corrupt");
                    format!(
                        "{} wei owed for {} sec exceeds threshold: {} wei; creditor: {}",
                        account.balance_wei.separate_with_commas(),
                        p_age.as_secs(),
                        qualified_account
                            .payment_threshold_intercept_minor
                            .separate_with_commas(),
                        account.wallet
                    )
                })
                .join("\n")
        })
    }

    pub fn debugging_summary_after_error_separation(
        oks: &[&PendingPayable],
        errs_opt: &Option<PayableTransactingErrorEnum>,
    ) -> String {
        format!(
            "Got {} properly sent payables of {} attempts",
            oks.len(),
            count_total_errors(errs_opt)
                .map(|err_count| (err_count + oks.len()).to_string())
                .unwrap_or_else(|| "an unknown number of".to_string())
        )
    }

    pub(super) fn count_total_errors(
        full_set_of_errors: &Option<PayableTransactingErrorEnum>,
    ) -> Option<usize> {
        match full_set_of_errors {
            Some(errors) => match errors {
                LocallyCausedError(blockchain_error) => match blockchain_error {
                    PayableTransactionError::Sending { hashes, .. } => Some(hashes.len()),
                    _ => None,
                },
                RemotelyCausedErrors(hashes) => Some(hashes.len()),
            },
            None => Some(0),
        }
    }

    #[derive(Debug, PartialEq, Eq)]
    pub struct PendingPayableMetadata<'a> {
        pub recipient: &'a Wallet,
        pub hash: H256,
        pub rowid_opt: Option<u64>,
    }

    impl<'a> PendingPayableMetadata<'a> {
        pub fn new(
            recipient: &'a Wallet,
            hash: H256,
            rowid_opt: Option<u64>,
        ) -> PendingPayableMetadata<'a> {
            PendingPayableMetadata {
                recipient,
                hash,
                rowid_opt,
            }
        }
    }

    pub fn mark_pending_payable_fatal_error(
        sent_payments: &[&PendingPayable],
        nonexistent: &[PendingPayableMetadata],
        error: PayableDaoError,
        missing_fingerprints_msg_maker: fn(&[PendingPayableMetadata]) -> String,
        logger: &Logger,
    ) {
        if !nonexistent.is_empty() {
            error!(logger, "{}", missing_fingerprints_msg_maker(nonexistent))
        };
        panic!(
            "Unable to create a mark in the payable table for wallets {} due to {:?}",
            comma_joined_stringifiable(sent_payments, |pending_p| pending_p
                .recipient_wallet
                .to_string()),
            error
        )
    }

    pub fn err_msg_for_failure_with_expected_but_missing_fingerprints(
        nonexistent: Vec<H256>,
        serialize_hashes: fn(&[H256]) -> String,
    ) -> Option<String> {
        nonexistent.is_empty().not().then_some(format!(
            "Ran into failed transactions {} with missing fingerprints. System no longer reliable",
            serialize_hashes(&nonexistent),
        ))
    }

    pub fn separate_rowids_and_hashes(ids_of_payments: Vec<(u64, H256)>) -> (Vec<u64>, Vec<H256>) {
        ids_of_payments.into_iter().unzip()
    }

    pub struct PayableInspector {
        payable_threshold_gauge: Box<dyn PayableThresholdsGauge>,
    }

    impl PayableInspector {
        pub fn new(payable_threshold_gauge: Box<dyn PayableThresholdsGauge>) -> Self {
            Self {
                payable_threshold_gauge,
            }
        }
        pub fn payable_exceeded_threshold(
            &self,
            payable: &PayableAccount,
            payment_thresholds: &PaymentThresholds,
            now: SystemTime,
        ) -> Option<u128> {
            let debt_age = now
                .duration_since(payable.last_paid_timestamp)
                .expect("Internal error")
                .as_secs();

            if self
                .payable_threshold_gauge
                .is_innocent_age(debt_age, payment_thresholds.maturity_threshold_sec)
            {
                return None;
            }

            if self.payable_threshold_gauge.is_innocent_balance(
                payable.balance_wei,
                gwei_to_wei(payment_thresholds.permanent_debt_allowed_gwei),
            ) {
                return None;
            }

            let threshold = self
                .payable_threshold_gauge
                .calculate_payout_threshold_in_gwei(payment_thresholds, debt_age);

            if payable.balance_wei > threshold {
                Some(threshold)
            } else {
                None
            }
        }
    }

    pub trait PayableThresholdsGauge {
        fn is_innocent_age(&self, age: u64, limit: u64) -> bool;
        fn is_innocent_balance(&self, balance: u128, limit: u128) -> bool;
        fn calculate_payout_threshold_in_gwei(
            &self,
            payment_thresholds: &PaymentThresholds,
            x: u64,
        ) -> u128;
        as_any_ref_in_trait!();
    }

    #[derive(Default)]
    pub struct PayableThresholdsGaugeReal {}

    impl PayableThresholdsGauge for PayableThresholdsGaugeReal {
        fn is_innocent_age(&self, age: u64, limit: u64) -> bool {
            age <= limit
        }

        fn is_innocent_balance(&self, balance: u128, limit: u128) -> bool {
            balance <= limit
        }

        fn calculate_payout_threshold_in_gwei(
            &self,
            payment_thresholds: &PaymentThresholds,
            debt_age: u64,
        ) -> u128 {
            ThresholdUtils::calculate_finite_debt_limit_by_age(payment_thresholds, debt_age)
        }
        as_any_ref_in_trait_impl!();
    }
}

pub mod pending_payable_scanner_utils {
    use crate::accountant::PendingPayableId;
    use crate::blockchain::blockchain_bridge::PendingPayableFingerprint;
    use masq_lib::logger::Logger;
    use std::time::SystemTime;

    #[derive(Debug, Default, PartialEq, Eq, Clone)]
    pub struct PendingPayableScanReport {
        pub still_pending: Vec<PendingPayableId>,
        pub failures: Vec<PendingPayableId>,
        pub confirmed: Vec<PendingPayableFingerprint>,
    }

    pub fn elapsed_in_ms(timestamp: SystemTime) -> u128 {
        timestamp
            .elapsed()
            .expect("time calculation for elapsed failed")
            .as_millis()
    }

    pub fn handle_none_status(
        mut scan_report: PendingPayableScanReport,
        fingerprint: PendingPayableFingerprint,
        max_pending_interval: u64,
        logger: &Logger,
    ) -> PendingPayableScanReport {
        info!(
            logger,
            "Pending transaction {:?} couldn't be confirmed at attempt \
            {} at {}ms after its sending",
            fingerprint.hash,
            fingerprint.attempt,
            elapsed_in_ms(fingerprint.timestamp)
        );
        let elapsed = fingerprint
            .timestamp
            .elapsed()
            .expect("we should be older now");
        let elapsed = elapsed.as_secs();
        if elapsed > max_pending_interval {
            error!(
                logger,
                "Pending transaction {:?} has exceeded the maximum pending time \
                ({}sec) with the age {}sec and the confirmation process is going to be aborted now \
                at the final attempt {}; manual resolution is required from the \
                user to complete the transaction.",
                fingerprint.hash,
                max_pending_interval,
                elapsed,
                fingerprint.attempt
            );
            scan_report.failures.push(fingerprint.into())
        } else {
            scan_report.still_pending.push(fingerprint.into())
        }
        scan_report
    }

    pub fn handle_status_with_success(
        mut scan_report: PendingPayableScanReport,
        fingerprint: PendingPayableFingerprint,
        logger: &Logger,
    ) -> PendingPayableScanReport {
        info!(
            logger,
            "Transaction {:?} has been added to the blockchain; detected locally at attempt \
            {} at {}ms after its sending",
            fingerprint.hash,
            fingerprint.attempt,
            elapsed_in_ms(fingerprint.timestamp)
        );
        scan_report.confirmed.push(fingerprint);
        scan_report
    }

    pub fn handle_status_with_failure(
        mut scan_report: PendingPayableScanReport,
        fingerprint: PendingPayableFingerprint,
        logger: &Logger,
    ) -> PendingPayableScanReport {
        error!(
            logger,
            "Pending transaction {:?} announced as a failure, interpreting attempt \
            {} after {}ms from the sending",
            fingerprint.hash,
            fingerprint.attempt,
            elapsed_in_ms(fingerprint.timestamp)
        );
        scan_report.failures.push(fingerprint.into());
        scan_report
    }
}

pub mod receivable_scanner_utils {
    use crate::accountant::db_access_objects::receivable_dao::ReceivableAccount;
    use crate::accountant::wei_to_gwei;
    use std::time::{Duration, SystemTime};
    use thousands::Separable;

    pub fn balance_and_age(time: SystemTime, account: &ReceivableAccount) -> (String, Duration) {
        let balance = wei_to_gwei::<i64, i128>(account.balance_wei).separate_with_commas();
        let age = time
            .duration_since(account.last_received_timestamp)
            .unwrap_or_else(|_| Duration::new(0, 0));
        (balance, age)
    }
}

#[cfg(test)]
mod tests {
    use crate::accountant::db_access_objects::utils::{from_time_t, to_time_t};
    use crate::accountant::db_access_objects::payable_dao::{PayableAccount};
    use crate::accountant::db_access_objects::receivable_dao::ReceivableAccount;
    use crate::accountant::scanners::scanners_utils::payable_scanner_utils::PayableTransactingErrorEnum::{
        LocallyCausedError, RemotelyCausedErrors,
    };
    use crate::accountant::scanners::scanners_utils::payable_scanner_utils::{
        count_total_errors, debugging_summary_after_error_separation, investigate_debt_extremes,
        payables_debug_summary, separate_errors, PayableThresholdsGauge,
        PayableThresholdsGaugeReal,
    };
    use crate::accountant::scanners::scanners_utils::receivable_scanner_utils::balance_and_age;
    use crate::accountant::{CreditorThresholds, gwei_to_wei, QualifiedPayableAccount, SentPayables};
    use crate::blockchain::test_utils::make_tx_hash;
    use crate::sub_lib::accountant::PaymentThresholds;
    use crate::test_utils::make_wallet;
    use masq_lib::constants::WEIS_IN_GWEI;
    use masq_lib::logger::Logger;
    use masq_lib::test_utils::logging::{init_test_logging, TestLogHandler};
    use std::time::SystemTime;
    use crate::accountant::db_access_objects::pending_payable_dao::PendingPayable;
    use crate::blockchain::blockchain_interface::data_structures::errors::{BlockchainError, PayableTransactionError};
    use crate::blockchain::blockchain_interface::data_structures::{RpcPayablesFailure};

    #[test]
    fn investigate_debt_extremes_picks_the_most_relevant_records() {
        let now = SystemTime::now();
        let now_t = to_time_t(now);
        let same_amount_significance = 2_000_000;
        let same_age_significance = from_time_t(now_t - 30000);
        let payables = &[
            PayableAccount {
                wallet: make_wallet("wallet0"),
                balance_wei: same_amount_significance,
                last_paid_timestamp: from_time_t(now_t - 5000),
                pending_payable_opt: None,
            },
            //this debt is more significant because beside being high in amount it's also older, so should be prioritized and picked
            PayableAccount {
                wallet: make_wallet("wallet1"),
                balance_wei: same_amount_significance,
                last_paid_timestamp: from_time_t(now_t - 10000),
                pending_payable_opt: None,
            },
            //similarly these two wallets have debts equally old but the second has a bigger balance and should be chosen
            PayableAccount {
                wallet: make_wallet("wallet3"),
                balance_wei: 100,
                last_paid_timestamp: same_age_significance,
                pending_payable_opt: None,
            },
            PayableAccount {
                wallet: make_wallet("wallet2"),
                balance_wei: 330,
                last_paid_timestamp: same_age_significance,
                pending_payable_opt: None,
            },
        ];

        let result = investigate_debt_extremes(now, payables);

        assert_eq!(result, "Payable scan found 4 debts; the biggest is 2000000 owed for 10000sec, the oldest is 330 owed for 30000sec")
    }

    #[test]
    fn balance_and_age_is_calculated_as_expected() {
        let now = SystemTime::now();
        let offset = 1000;
        let receivable_account = ReceivableAccount {
            wallet: make_wallet("wallet0"),
            balance_wei: 10_000_000_000,
            last_received_timestamp: from_time_t(to_time_t(now) - offset),
        };

        let (balance, age) = balance_and_age(now, &receivable_account);

        assert_eq!(balance, "10");
        assert_eq!(age.as_secs(), offset as u64);
    }

    #[test]
    fn separate_errors_works_for_no_errs_just_oks() {
        let correct_payment_1 = PendingPayable {
            recipient_wallet: make_wallet("blah"),
            hash: make_tx_hash(123),
        };
        let correct_payment_2 = PendingPayable {
            recipient_wallet: make_wallet("howgh"),
            hash: make_tx_hash(456),
        };
        let sent_payable = SentPayables {
            payment_procedure_result: Ok(vec![
                Ok(correct_payment_1.clone()),
                Ok(correct_payment_2.clone()),
            ]),
            response_skeleton_opt: None,
        };

        let (oks, errs) = separate_errors(&sent_payable, &Logger::new("test"));

        assert_eq!(oks, vec![&correct_payment_1, &correct_payment_2]);
        assert_eq!(errs, None)
    }

    #[test]
    fn separate_errors_works_for_local_error() {
        init_test_logging();
        let error = PayableTransactionError::Sending {
            msg: "Bad luck".to_string(),
            hashes: vec![make_tx_hash(0x7b)],
        };
        let sent_payable = SentPayables {
            payment_procedure_result: Err(error.clone()),
            response_skeleton_opt: None,
        };

        let (oks, errs) = separate_errors(&sent_payable, &Logger::new("test_logger"));

        assert!(oks.is_empty());
        assert_eq!(errs, Some(LocallyCausedError(error)));
        TestLogHandler::new().exists_log_containing(
            "WARN: test_logger: Any persisted data from \
        failed process will be deleted. Caused by: Sending phase: \"Bad luck\". Signed and hashed \
        transactions: 0x000000000000000000000000000000000000000000000000000000000000007b",
        );
    }

    #[test]
    fn separate_errors_works_for_their_errors() {
        init_test_logging();
        let payable_ok = PendingPayable {
            recipient_wallet: make_wallet("blah"),
            hash: make_tx_hash(123),
        };
        let bad_rpc_call = RpcPayablesFailure {
            rpc_error: web3::Error::InvalidResponse("That jackass screwed it up".to_string()),
            recipient_wallet: make_wallet("whooa"),
            hash: make_tx_hash(0x315),
        };
        let sent_payable = SentPayables {
            payment_procedure_result: Ok(vec![Ok(payable_ok.clone()), Err(bad_rpc_call.clone())]),
            response_skeleton_opt: None,
        };

        let (oks, errs) = separate_errors(&sent_payable, &Logger::new("test_logger"));

        assert_eq!(oks, vec![&payable_ok]);
        assert_eq!(errs, Some(RemotelyCausedErrors(vec![make_tx_hash(0x315)])));
        TestLogHandler::new().exists_log_containing("WARN: test_logger: Remote transaction failure: \
        'Got invalid response: That jackass screwed it up' for payment to 0x000000000000000000000000\
        00000077686f6f61 and transaction hash 0x0000000000000000000000000000000000000000000000000000\
        000000000315. Please check your blockchain service URL configuration.");
    }

    #[test]
    fn payables_debug_summary_displays_nothing_for_no_qualified_payments() {
        init_test_logging();
        let logger =
            Logger::new("payables_debug_summary_displays_nothing_for_no_qualified_payments");

        payables_debug_summary(&vec![], &logger);

        TestLogHandler::new().exists_no_log_containing(
            "DEBUG: payables_debug_summary_stays_\
        inert_if_no_qualified_payments: Paying qualified debts:",
        );
    }

    #[test]
    fn payables_debug_summary_prints_pretty_summary() {
        init_test_logging();
        let now = to_time_t(SystemTime::now());
        let qualified_payables_and_threshold_points = vec![
            QualifiedPayableAccount {
                bare_account: PayableAccount {
                    wallet: make_wallet("wallet0"),
                    balance_wei: gwei_to_wei(10_002_000_u64),
                    last_paid_timestamp: from_time_t(now - 2678400),
                    pending_payable_opt: None,
                },
                payment_threshold_intercept_minor: 10_000_000_001_152_000_u128,
                creditor_thresholds: CreditorThresholds {
                    permanent_debt_allowed_minor: 333_333,
                },
            },
            QualifiedPayableAccount {
                bare_account: PayableAccount {
                    wallet: make_wallet("wallet1"),
                    balance_wei: gwei_to_wei(999_999_999_u64),
                    last_paid_timestamp: from_time_t(now - 86455),
                    pending_payable_opt: None,
                },
                payment_threshold_intercept_minor: 999_978_993_055_555_580,
                creditor_thresholds: CreditorThresholds {
                    permanent_debt_allowed_minor: 10_000_000,
                },
            },
        ];
        let logger = Logger::new("test");

        payables_debug_summary(&qualified_payables_and_threshold_points, &logger);

        TestLogHandler::new().exists_log_matching("Paying qualified debts:\n\
                   10,002,000,000,000,000 wei owed for 267840\\d sec exceeds threshold: \
                   10,000,000,001,152,000 wei; creditor: 0x0000000000000000000000000077616c6c657430\n\
                   999,999,999,000,000,000 wei owed for 8645\\d sec exceeds threshold: \
                   999,978,993,055,555,580 wei; creditor: 0x0000000000000000000000000077616c6c657431");
    }

    #[test]
    fn payout_sloped_segment_in_payment_thresholds_goes_along_proper_line() {
        let payment_thresholds = PaymentThresholds {
            maturity_threshold_sec: 333,
            payment_grace_period_sec: 444,
            permanent_debt_allowed_gwei: 4444,
            debt_threshold_gwei: 8888,
            threshold_interval_sec: 1111111,
            unban_below_gwei: 0,
        };
        let higher_corner_timestamp = payment_thresholds.maturity_threshold_sec;
        let middle_point_timestamp = payment_thresholds.maturity_threshold_sec
            + payment_thresholds.threshold_interval_sec / 2;
        let lower_corner_timestamp =
            payment_thresholds.maturity_threshold_sec + payment_thresholds.threshold_interval_sec;
        let tested_fn = |payment_thresholds: &PaymentThresholds, time| {
            PayableThresholdsGaugeReal {}
                .calculate_payout_threshold_in_gwei(payment_thresholds, time) as i128
        };

        let higher_corner_point = tested_fn(&payment_thresholds, higher_corner_timestamp);
        let middle_point = tested_fn(&payment_thresholds, middle_point_timestamp);
        let lower_corner_point = tested_fn(&payment_thresholds, lower_corner_timestamp);

        let allowed_imprecision = WEIS_IN_GWEI;
        let ideal_template_higher: i128 = gwei_to_wei(payment_thresholds.debt_threshold_gwei);
        let ideal_template_middle: i128 = gwei_to_wei(
            (payment_thresholds.debt_threshold_gwei
                - payment_thresholds.permanent_debt_allowed_gwei)
                / 2
                + payment_thresholds.permanent_debt_allowed_gwei,
        );
        let ideal_template_lower: i128 =
            gwei_to_wei(payment_thresholds.permanent_debt_allowed_gwei);
        assert!(
            higher_corner_point <= ideal_template_higher + allowed_imprecision
                && ideal_template_higher - allowed_imprecision <= higher_corner_point,
            "ideal: {}, real: {}",
            ideal_template_higher,
            higher_corner_point
        );
        assert!(
            middle_point <= ideal_template_middle + allowed_imprecision
                && ideal_template_middle - allowed_imprecision <= middle_point,
            "ideal: {}, real: {}",
            ideal_template_middle,
            middle_point
        );
        assert!(
            lower_corner_point <= ideal_template_lower + allowed_imprecision
                && ideal_template_lower - allowed_imprecision <= lower_corner_point,
            "ideal: {}, real: {}",
            ideal_template_lower,
            lower_corner_point
        )
    }

    #[test]
    fn is_innocent_age_works_for_age_smaller_than_innocent_age() {
        let payable_age = 999;

        let result = PayableThresholdsGaugeReal::default().is_innocent_age(payable_age, 1000);

        assert_eq!(result, true)
    }

    #[test]
    fn is_innocent_age_works_for_age_equal_to_innocent_age() {
        let payable_age = 1000;

        let result = PayableThresholdsGaugeReal::default().is_innocent_age(payable_age, 1000);

        assert_eq!(result, true)
    }

    #[test]
    fn is_innocent_age_works_for_excessive_age() {
        let payable_age = 1001;

        let result = PayableThresholdsGaugeReal::default().is_innocent_age(payable_age, 1000);

        assert_eq!(result, false)
    }

    #[test]
    fn is_innocent_balance_works_for_balance_smaller_than_innocent_balance() {
        let payable_balance = 999;

        let result =
            PayableThresholdsGaugeReal::default().is_innocent_balance(payable_balance, 1000);

        assert_eq!(result, true)
    }

    #[test]
    fn is_innocent_balance_works_for_balance_equal_to_innocent_balance() {
        let payable_balance = 1000;

        let result =
            PayableThresholdsGaugeReal::default().is_innocent_balance(payable_balance, 1000);

        assert_eq!(result, true)
    }

    #[test]
    fn is_innocent_balance_works_for_excessive_balance() {
        let payable_balance = 1001;

        let result =
            PayableThresholdsGaugeReal::default().is_innocent_balance(payable_balance, 1000);

        assert_eq!(result, false)
    }

    #[test]
    fn count_total_errors_says_unknown_number_for_early_local_errors() {
        let early_local_errors = [
            PayableTransactionError::TransactionID(BlockchainError::QueryFailed(
                "blah".to_string(),
            )),
            PayableTransactionError::MissingConsumingWallet,
            PayableTransactionError::GasPriceQueryFailed("ouch".to_string()),
            PayableTransactionError::UnusableWallet("fooo".to_string()),
            PayableTransactionError::Signing("tsss".to_string()),
        ];

        early_local_errors
            .into_iter()
            .for_each(|err| assert_eq!(count_total_errors(&Some(LocallyCausedError(err))), None))
    }

    #[test]
    fn count_total_errors_works_correctly_for_local_error_after_signing() {
        let error = PayableTransactionError::Sending {
            msg: "Ouuuups".to_string(),
            hashes: vec![make_tx_hash(333), make_tx_hash(666)],
        };
        let sent_payable = Some(LocallyCausedError(error));

        let result = count_total_errors(&sent_payable);

        assert_eq!(result, Some(2))
    }

    #[test]
    fn count_total_errors_works_correctly_for_remote_errors() {
        let sent_payable = Some(RemotelyCausedErrors(vec![
            make_tx_hash(123),
            make_tx_hash(456),
        ]));

        let result = count_total_errors(&sent_payable);

        assert_eq!(result, Some(2))
    }

    #[test]
    fn count_total_errors_works_correctly_if_no_errors_found_at_all() {
        let sent_payable = None;

        let result = count_total_errors(&sent_payable);

        assert_eq!(result, Some(0))
    }

    #[test]
    fn debug_summary_after_error_separation_says_the_count_cannot_be_known() {
        let oks = vec![];
        let error = PayableTransactionError::MissingConsumingWallet;
        let errs = Some(LocallyCausedError(error));

        let result = debugging_summary_after_error_separation(&oks, &errs);

        assert_eq!(
            result,
            "Got 0 properly sent payables of an unknown number of attempts"
        )
    }
}<|MERGE_RESOLUTION|>--- conflicted
+++ resolved
@@ -6,12 +6,7 @@
     use crate::accountant::scanners::scanners_utils::payable_scanner_utils::PayableTransactingErrorEnum::{
         LocallyCausedError, RemotelyCausedErrors,
     };
-<<<<<<< HEAD
     use crate::accountant::{comma_joined_stringifiable, gwei_to_wei, ProcessedPayableFallible, QualifiedPayableAccount, SentPayables};
-    use crate::masq_lib::utils::ExpectValue;
-=======
-    use crate::accountant::{comma_joined_stringifiable, ProcessedPayableFallible, SentPayables};
->>>>>>> 6047a132
     use crate::sub_lib::accountant::PaymentThresholds;
     use crate::sub_lib::wallet::Wallet;
     use itertools::Itertools;
@@ -124,7 +119,7 @@
         batch_request_responses: &'a [ProcessedPayableFallible],
         logger: &'b Logger,
     ) -> (Vec<&'a PendingPayable>, Option<Vec<H256>>) {
-        //TODO maybe we can return not tuple but struct with remote_errors_opt member
+        //TODO maybe we can return not a tuple but struct with remote_errors_opt member
         let (oks, errs) = batch_request_responses
             .iter()
             .fold((vec![], vec![]), |acc, rpc_result| {
