--- conflicted
+++ resolved
@@ -91,13 +91,10 @@
     );
 }
 
-<<<<<<< HEAD
 // TODO: Write a test to make sure that if you demand a descriptor from the Node before it has a
 // descriptor ready, the Node returns an error message and keeps running.
 
-=======
 #[ignore]
->>>>>>> 5251abb5
 #[test]
 fn handles_startup_and_shutdown_integration() {
     let dir_path = ensure_node_home_directory_exists(
